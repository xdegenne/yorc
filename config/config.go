--- conflicted
+++ resolved
@@ -51,11 +51,11 @@
 	ConsulDatacenter              string        `json:"consul_datacenter,omitempty"`
 	ConsulAddress                 string        `json:"consul_address,omitempty"`
 	ConsulPubMaxRoutines          int           `json:"rest_consul_publisher_max_routines,omitempty"`
-<<<<<<< HEAD
+	KubemasterIP                  string        `json:"kube_ip,omitpempty"`
 	Telemetry                     Telemetry     `json:"telemetry,omitempty"`
 }
 
-// Configuration for the telemetry service
+// Telemetry holds the configuration for the telemetry service
 type Telemetry struct {
 	StatsdAddress           string `json:"statsd_address,omitempty"`
 	StatsiteAddress         string `json:"statsite_address,omitempty"`
@@ -63,7 +63,4 @@
 	ServiceName             string `json:"service_name,omitempty"`
 	DisableHostName         bool
 	DisableGoRuntimeMetrics bool
-=======
-	KubemasterIP                  string        `json:"kube_ip,omitpempty"`
->>>>>>> 9aa1b8d7
 }