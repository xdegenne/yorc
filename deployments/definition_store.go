package deployments

import (
	"context"
	"fmt"
	"io/ioutil"
	"net/url"
	"os"
	"path"
	"path/filepath"
	"strconv"
	"strings"

	"github.com/hashicorp/consul/api"
	"github.com/pkg/errors"
	"golang.org/x/sync/errgroup"
	"gopkg.in/yaml.v2"
	"novaforge.bull.com/starlings-janus/janus/helper/consulutil"
	"novaforge.bull.com/starlings-janus/janus/log"
	"novaforge.bull.com/starlings-janus/janus/tosca"
)

// Internal type used to uniquely identify the errorgroup in a context
type ctxErrGrpKey struct{}

// Internal variable used to uniquely identify the errorgroup in a context
var errGrpKey ctxErrGrpKey

// Internal type used to uniquely identify the ConsulStore in a context
type ctxConsulStoreKey struct{}

// Internal variable used to uniquely identify the ConsulStore in a context
var consulStoreKey ctxConsulStoreKey

// StoreDeploymentDefinition takes a defPath and parse it as a tosca.Topology then it store it in consul under
// DeploymentKVPrefix/deploymentId
func StoreDeploymentDefinition(ctx context.Context, kv *api.KV, deploymentId string, defPath string) error {
	topology := tosca.Topology{}
	definition, err := os.Open(defPath)
	if err != nil {
		return errors.Wrapf(err, "Failed to open definition file %q", defPath)
	}
	defBytes, err := ioutil.ReadAll(definition)
	if err != nil {
		return errors.Wrapf(err, "Failed to open definition file %q", defPath)
	}

	err = yaml.Unmarshal(defBytes, &topology)
	if err != nil {
		return errors.Wrapf(err, "Failed to unmarsh yaml definition for file %q", defPath)
	}

	err = storeDeployment(ctx, topology, deploymentId)
	if err != nil {
		return errors.Wrapf(err, "Failed to store TOSCA Definition for deployment with id %q, (file path %q)", deploymentId, defPath)
	}
	return enhanceNodes(ctx, kv, deploymentId)
}

// storeDeployment stores a whole deployment.
func storeDeployment(ctx context.Context, topology tosca.Topology, deploymentId string) error {
	errCtx, errGroup, consulStore := consulutil.WithContext(ctx)
	errCtx = context.WithValue(errCtx, errGrpKey, errGroup)
	errCtx = context.WithValue(errCtx, consulStoreKey, consulStore)
	consulStore.StoreConsulKeyAsString(path.Join(DeploymentKVPrefix, deploymentId, "status"), fmt.Sprint(INITIAL))

	errGroup.Go(func() error {
		return storeTopology(errCtx, topology, deploymentId, path.Join(DeploymentKVPrefix, deploymentId, "topology"), "", "")
	})

	return errGroup.Wait()
}

// storeTopology stores a given topology.
//
// The given topology may be an import in this case importPrefix and importPath should be specified
func storeTopology(ctx context.Context, topology tosca.Topology, deploymentId, topologyPrefix, importPrefix, importPath string) error {
	select {
	case <-ctx.Done():
		return ctx.Err()
	default:
	}
	log.Debugf("Storing topology with name %q (Import prefix %q)", topology.Name, importPrefix)
	storeTopologyTopLevelKeyNames(ctx, topology, path.Join(topologyPrefix, importPrefix))
	if err := storeImports(ctx, topology, deploymentId, topologyPrefix); err != nil {
		return err
	}
	storeInputs(ctx, topology, topologyPrefix)
	storeOutputs(ctx, topology, topologyPrefix)
	storeNodes(ctx, topology, topologyPrefix, importPath)
	storeTypes(ctx, topology, topologyPrefix, importPath)
	storeRelationshipTypes(ctx, topology, topologyPrefix, importPath)
	storeCapabilityTypes(ctx, topology, topologyPrefix)
	storeWorkflows(ctx, topology, deploymentId)
	return nil
}

// storeTopologyTopLevelKeyNames stores top level keynames for a topology.
//
// This may be done under the import path in case of imports.
func storeTopologyTopLevelKeyNames(ctx context.Context, topology tosca.Topology, topologyPrefix string) {
	consulStore := ctx.Value(consulStoreKey).(consulutil.ConsulStore)
	consulStore.StoreConsulKeyAsString(topologyPrefix+"/tosca_version", topology.TOSCAVersion)
	consulStore.StoreConsulKeyAsString(topologyPrefix+"/description", topology.Description)
	consulStore.StoreConsulKeyAsString(topologyPrefix+"/name", topology.Name)
	consulStore.StoreConsulKeyAsString(topologyPrefix+"/version", topology.Version)
	consulStore.StoreConsulKeyAsString(topologyPrefix+"/author", topology.Author)
}

// storeImports parses and store imports.
func storeImports(ctx context.Context, topology tosca.Topology, deploymentId, topologyPrefix string) error {
	errGroup := ctx.Value(errGrpKey).(*errgroup.Group)
	for _, element := range topology.Imports {
		for importName, value := range element {
			importedTopology := tosca.Topology{}
			importValue := strings.Trim(value.File, " \t")
			if strings.HasPrefix(importValue, "<") && strings.HasSuffix(importValue, ">") {
				// Internal import
				importValue = strings.Trim(importValue, "<>")
				var defBytes []byte
				var err error
				if defBytes, err = tosca.Asset(importValue); err != nil {
					return fmt.Errorf("Failed to import internal definition %s: %v", importValue, err)
				}
				if err = yaml.Unmarshal(defBytes, &importedTopology); err != nil {
					return fmt.Errorf("Failed to parse internal definition %s: %v", importValue, err)
				}
				errGroup.Go(func() error {
					return storeTopology(ctx, importedTopology, deploymentId, topologyPrefix, path.Join("imports", importName), "")
				})
			} else {
				uploadFile := filepath.Join("work", "deployments", deploymentId, "overlay", filepath.FromSlash(value.File))

				definition, err := os.Open(uploadFile)
				if err != nil {
					return fmt.Errorf("Failed to parse internal definition %s: %v", importValue, err)

				}

				defBytes, err := ioutil.ReadAll(definition)
				if err != nil {
					return fmt.Errorf("Failed to parse internal definition %s: %v", importValue, err)
				}

				if err = yaml.Unmarshal(defBytes, &importedTopology); err != nil {
					return fmt.Errorf("Failed to parse internal definition %s: %v", importValue, err)
				}

				errGroup.Go(func() error {
					return storeTopology(ctx, importedTopology, deploymentId, topologyPrefix, path.Join("imports", importName), path.Dir(value.File))
				})
			}

		}
	}
	return nil
}

// storeOutputs stores topology outputs
func storeOutputs(ctx context.Context, topology tosca.Topology, topologyPrefix string) {
	consulStore := ctx.Value(consulStoreKey).(consulutil.ConsulStore)
	outputsPrefix := path.Join(topologyPrefix, "outputs")
	for outputName, output := range topology.TopologyTemplate.Outputs {
		outputPrefix := path.Join(outputsPrefix, outputName)
		consulStore.StoreConsulKeyAsString(path.Join(outputPrefix, "name"), outputName)
		consulStore.StoreConsulKeyAsString(path.Join(outputPrefix, "description"), output.Description)
		consulStore.StoreConsulKeyAsString(path.Join(outputPrefix, "default"), output.Default)
		consulStore.StoreConsulKeyAsString(path.Join(outputPrefix, "required"), strconv.FormatBool(output.Required))
		consulStore.StoreConsulKeyAsString(path.Join(outputPrefix, "status"), output.Status)
		consulStore.StoreConsulKeyAsString(path.Join(outputPrefix, "type"), output.Type)
		consulStore.StoreConsulKeyAsString(path.Join(outputPrefix, "value"), output.Value.String())
	}
}

// storeInputs stores topology outputs
func storeInputs(ctx context.Context, topology tosca.Topology, topologyPrefix string) {
	consulStore := ctx.Value(consulStoreKey).(consulutil.ConsulStore)
	inputsPrefix := path.Join(topologyPrefix, "inputs")
	for inputName, input := range topology.TopologyTemplate.Inputs {
		inputPrefix := path.Join(inputsPrefix, inputName)
		consulStore.StoreConsulKeyAsString(path.Join(inputPrefix, "name"), inputName)
		consulStore.StoreConsulKeyAsString(path.Join(inputPrefix, "description"), input.Description)
		consulStore.StoreConsulKeyAsString(path.Join(inputPrefix, "default"), input.Default)
		consulStore.StoreConsulKeyAsString(path.Join(inputPrefix, "required"), strconv.FormatBool(input.Required))
		consulStore.StoreConsulKeyAsString(path.Join(inputPrefix, "status"), input.Status)
		consulStore.StoreConsulKeyAsString(path.Join(inputPrefix, "type"), input.Type)
		consulStore.StoreConsulKeyAsString(path.Join(inputPrefix, "value"), input.Value.String())
	}
}

func storeRequirementAssigment(ctx context.Context, requirement tosca.RequirementAssignment, requirementPrefix, requirementName string) {
	consulStore := ctx.Value(consulStoreKey).(consulutil.ConsulStore)
	consulStore.StoreConsulKeyAsString(requirementPrefix+"/name", requirementName)
	consulStore.StoreConsulKeyAsString(requirementPrefix+"/node", requirement.Node)
	consulStore.StoreConsulKeyAsString(requirementPrefix+"/relationship", requirement.Relationship)
	consulStore.StoreConsulKeyAsString(requirementPrefix+"/capability", requirement.Capability)
	for propName, propValue := range requirement.RelationshipProps {
		consulStore.StoreConsulKeyAsString(requirementPrefix+"/properties/"+url.QueryEscape(propName), fmt.Sprint(propValue))
	}
}

// storeNodes stores topology nodes
func storeNodes(ctx context.Context, topology tosca.Topology, topologyPrefix, importPath string) {
	consulStore := ctx.Value(consulStoreKey).(consulutil.ConsulStore)
	nodesPrefix := path.Join(topologyPrefix, "nodes")
	for nodeName, node := range topology.TopologyTemplate.NodeTemplates {
		nodePrefix := nodesPrefix + "/" + nodeName
		consulStore.StoreConsulKeyAsString(nodePrefix+"/status", "initial")
		consulStore.StoreConsulKeyAsString(nodePrefix+"/name", nodeName)
		consulStore.StoreConsulKeyAsString(nodePrefix+"/type", node.Type)
		propertiesPrefix := nodePrefix + "/properties"
		for propName, propValue := range node.Properties {
			consulStore.StoreConsulKeyAsString(propertiesPrefix+"/"+url.QueryEscape(propName), fmt.Sprint(propValue))
		}
		attributesPrefix := nodePrefix + "/attributes"
		for attrName, attrValue := range node.Attributes {
			consulStore.StoreConsulKeyAsString(attributesPrefix+"/"+url.QueryEscape(attrName), fmt.Sprint(attrValue))
		}
		capabilitiesPrefix := nodePrefix + "/capabilities"
		for capName, capability := range node.Capabilities {
			capabilityPrefix := capabilitiesPrefix + "/" + capName
			capabilityPropsPrefix := capabilityPrefix + "/properties"
			for propName, propValue := range capability.Properties {
				consulStore.StoreConsulKeyAsString(capabilityPropsPrefix+"/"+url.QueryEscape(propName), fmt.Sprint(propValue))
			}
			capabilityAttrPrefix := capabilityPrefix + "/attributes"
			for attrName, attrValue := range capability.Attributes {
				consulStore.StoreConsulKeyAsString(capabilityAttrPrefix+"/"+url.QueryEscape(attrName), fmt.Sprint(attrValue))
			}
		}
		requirementsPrefix := nodePrefix + "/requirements"
		for reqIndex, reqValueMap := range node.Requirements {
			for reqName, reqValue := range reqValueMap {
				reqPrefix := requirementsPrefix + "/" + strconv.Itoa(reqIndex)
				storeRequirementAssigment(ctx, reqValue, reqPrefix, reqName)
			}
		}
		artifactsPrefix := nodePrefix + "/artifacts"
		for artName, artDef := range node.Artifacts {
			artPrefix := artifactsPrefix + "/" + artName
			consulStore.StoreConsulKeyAsString(artPrefix+"/name", artName)
			consulStore.StoreConsulKeyAsString(artPrefix+"/metatype", "artifact")
			consulStore.StoreConsulKeyAsString(artPrefix+"/description", artDef.Description)
			consulStore.StoreConsulKeyAsString(artPrefix+"/file", path.Join(importPath, artDef.File))
			consulStore.StoreConsulKeyAsString(artPrefix+"/type", artDef.Type)
			consulStore.StoreConsulKeyAsString(artPrefix+"/repository", artDef.Repository)
			consulStore.StoreConsulKeyAsString(artPrefix+"/deploy_path", artDef.DeployPath)
		}
	}

}

// storePropertyDefinition stores a property definition
func storePropertyDefinition(ctx context.Context, propPrefix, propName string, propDefinition tosca.PropertyDefinition) {
	consulStore := ctx.Value(consulStoreKey).(consulutil.ConsulStore)
	consulStore.StoreConsulKeyAsString(propPrefix+"/name", propName)
	consulStore.StoreConsulKeyAsString(propPrefix+"/description", propDefinition.Description)
	consulStore.StoreConsulKeyAsString(propPrefix+"/type", propDefinition.Type)
	consulStore.StoreConsulKeyAsString(propPrefix+"/default", propDefinition.Default)
	consulStore.StoreConsulKeyAsString(propPrefix+"/required", fmt.Sprint(propDefinition.Required))
}

// storeAttributeDefinition stores an attribute definition
func storeAttributeDefinition(ctx context.Context, attrPrefix, attrName string, attrDefinition tosca.AttributeDefinition) {
	consulStore := ctx.Value(consulStoreKey).(consulutil.ConsulStore)
	consulStore.StoreConsulKeyAsString(attrPrefix+"/name", attrName)
	consulStore.StoreConsulKeyAsString(attrPrefix+"/description", attrDefinition.Description)
	consulStore.StoreConsulKeyAsString(attrPrefix+"/type", attrDefinition.Type)
	consulStore.StoreConsulKeyAsString(attrPrefix+"/default", attrDefinition.Default.String())
	consulStore.StoreConsulKeyAsString(attrPrefix+"/status", attrDefinition.Status)
}

// storeTypes stores topology types
func storeTypes(ctx context.Context, topology tosca.Topology, topologyPrefix, importPath string) {
	consulStore := ctx.Value(consulStoreKey).(consulutil.ConsulStore)
	typesPrefix := path.Join(topologyPrefix, "types")
	for nodeTypeName, nodeType := range topology.NodeTypes {
		nodeTypePrefix := typesPrefix + "/" + nodeTypeName
		consulStore.StoreConsulKeyAsString(nodeTypePrefix+"/name", nodeTypeName)
		consulStore.StoreConsulKeyAsString(nodeTypePrefix+"/derived_from", nodeType.DerivedFrom)
		consulStore.StoreConsulKeyAsString(nodeTypePrefix+"/description", nodeType.Description)
		consulStore.StoreConsulKeyAsString(nodeTypePrefix+"/metatype", "Node")
		consulStore.StoreConsulKeyAsString(nodeTypePrefix+"/version", nodeType.Version)
		propertiesPrefix := nodeTypePrefix + "/properties"
		for propName, propDefinition := range nodeType.Properties {
			propPrefix := propertiesPrefix + "/" + propName
			storePropertyDefinition(ctx, propPrefix, propName, propDefinition)
		}
		attributesPrefix := nodeTypePrefix + "/attributes"
		for attrName, attrDefinition := range nodeType.Attributes {
			attrPrefix := attributesPrefix + "/" + attrName
			storeAttributeDefinition(ctx, attrPrefix, attrName, attrDefinition)
			if attrDefinition.Default.Expression != nil && attrDefinition.Default.Expression.Value == "get_operation_output" {
				interfaceName := url.QueryEscape(attrDefinition.Default.Expression.Children()[1].Value)
				operationName := url.QueryEscape(attrDefinition.Default.Expression.Children()[2].Value)
				outputVariableName := url.QueryEscape(attrDefinition.Default.Expression.Children()[3].Value)
				consulStore.StoreConsulKeyAsString(nodeTypePrefix+"/output/"+interfaceName+"/"+operationName+"/"+outputVariableName, outputVariableName)
			}
		}

		requirementsPrefix := nodeTypePrefix + "/requirements"
		for reqIndex, reqMap := range nodeType.Requirements {
			for reqName, reqDefinition := range reqMap {
				reqPrefix := requirementsPrefix + "/" + strconv.Itoa(reqIndex)
				consulStore.StoreConsulKeyAsString(reqPrefix+"/name", reqName)
				consulStore.StoreConsulKeyAsString(reqPrefix+"/node", reqDefinition.Node)
				consulStore.StoreConsulKeyAsString(reqPrefix+"/occurences/lower_bound", strconv.FormatUint(reqDefinition.Occurrences.LowerBound, 10))
				consulStore.StoreConsulKeyAsString(reqPrefix+"/occurences/upper_bound", strconv.FormatUint(reqDefinition.Occurrences.UpperBound, 10))
				consulStore.StoreConsulKeyAsString(reqPrefix+"/relationship", reqDefinition.Relationship)
				consulStore.StoreConsulKeyAsString(reqPrefix+"/capability", reqDefinition.Capability)
			}
		}
		capabilitiesPrefix := nodeTypePrefix + "/capabilities"
		for capName, capability := range nodeType.Capabilities {
			capabilityPrefix := capabilitiesPrefix + "/" + capName

			consulStore.StoreConsulKeyAsString(capabilityPrefix+"/name", capName)
			consulStore.StoreConsulKeyAsString(capabilityPrefix+"/type", capability.Type)
			consulStore.StoreConsulKeyAsString(capabilityPrefix+"/description", capability.Description)
			consulStore.StoreConsulKeyAsString(capabilityPrefix+"/occurences/lower_bound", strconv.FormatUint(capability.Occurrences.LowerBound, 10))
			consulStore.StoreConsulKeyAsString(capabilityPrefix+"/occurences/upper_bound", strconv.FormatUint(capability.Occurrences.UpperBound, 10))
			consulStore.StoreConsulKeyAsString(capabilityPrefix+"/valid_sources", strings.Join(capability.ValidSourceTypes, ","))
			capabilityPropsPrefix := capabilityPrefix + "/properties"
			for propName, propValue := range capability.Properties {
				propPrefix := capabilityPropsPrefix + "/" + propName
				storePropertyDefinition(ctx, propPrefix, propName, propValue)
			}
			capabilityAttrPrefix := capabilityPrefix + "/attributes"
			for attrName, attrValue := range capability.Attributes {
				attrPrefix := capabilityAttrPrefix + "/" + attrName
				storeAttributeDefinition(ctx, attrPrefix, attrName, attrValue)
			}
		}

		interfacesPrefix := nodeTypePrefix + "/interfaces"
		for intTypeName, intMap := range nodeType.Interfaces {
			intTypeName = strings.ToLower(intTypeName)
			for intName, intDef := range intMap {
				intName = strings.ToLower(intName)
				intPrefix := path.Join(interfacesPrefix, intTypeName, intName)
				consulStore.StoreConsulKeyAsString(intPrefix+"/name", intName)
				consulStore.StoreConsulKeyAsString(intPrefix+"/description", intDef.Description)

				for inputName, inputDef := range intDef.Inputs {
					inputPrefix := path.Join(intPrefix, "inputs", inputName)
					consulStore.StoreConsulKeyAsString(inputPrefix+"/name", inputName)
					isValueAssignement := false
					isPropertyDefinition := false
					if inputDef.ValueAssign != nil {
						consulStore.StoreConsulKeyAsString(inputPrefix+"/expression", inputDef.ValueAssign.String())
						isValueAssignement = true
					}
					if inputDef.PropDef != nil {
						consulStore.StoreConsulKeyAsString(inputPrefix+"/type", inputDef.PropDef.Type)
						consulStore.StoreConsulKeyAsString(inputPrefix+"/default", inputDef.PropDef.Default)
						consulStore.StoreConsulKeyAsString(inputPrefix+"/description", inputDef.PropDef.Description)
						consulStore.StoreConsulKeyAsString(inputPrefix+"/status", inputDef.PropDef.Status)
						consulStore.StoreConsulKeyAsString(inputPrefix+"/required", strconv.FormatBool(inputDef.PropDef.Required))
						isPropertyDefinition = true
					}

					consulStore.StoreConsulKeyAsString(inputPrefix+"/is_value_assignment", strconv.FormatBool(isValueAssignement))
					consulStore.StoreConsulKeyAsString(inputPrefix+"/is_property_definition", strconv.FormatBool(isPropertyDefinition))
				}
				consulStore.StoreConsulKeyAsString(intPrefix+"/implementation/primary", path.Join(importPath, intDef.Implementation.Primary))
				consulStore.StoreConsulKeyAsString(intPrefix+"/implementation/dependencies", strings.Join(intDef.Implementation.Dependencies, ","))
			}
		}

		artifactsPrefix := nodeTypePrefix + "/artifacts"
		for artName, artDef := range nodeType.Artifacts {
			artPrefix := artifactsPrefix + "/" + artName
			consulStore.StoreConsulKeyAsString(artPrefix+"/name", artName)
			consulStore.StoreConsulKeyAsString(artPrefix+"/description", artDef.Description)
			consulStore.StoreConsulKeyAsString(artPrefix+"/file", path.Join(importPath, artDef.File))
			consulStore.StoreConsulKeyAsString(artPrefix+"/type", artDef.Type)
			consulStore.StoreConsulKeyAsString(artPrefix+"/repository", artDef.Repository)
			consulStore.StoreConsulKeyAsString(artPrefix+"/deploy_path", artDef.DeployPath)
		}

	}
}

// storeRelationshipTypes stores topology relationships types
func storeRelationshipTypes(ctx context.Context, topology tosca.Topology, topologyPrefix, importPath string) {
	consulStore := ctx.Value(consulStoreKey).(consulutil.ConsulStore)
	for relationName, relationType := range topology.RelationshipTypes {
		relationTypePrefix := path.Join(topologyPrefix, "types", relationName)
		consulStore.StoreConsulKeyAsString(relationTypePrefix+"/name", relationName)
		consulStore.StoreConsulKeyAsString(relationTypePrefix+"/derived_from", relationType.DerivedFrom)
		consulStore.StoreConsulKeyAsString(relationTypePrefix+"/description", relationType.Description)
		consulStore.StoreConsulKeyAsString(relationTypePrefix+"/version", relationType.Version)
		consulStore.StoreConsulKeyAsString(relationTypePrefix+"/metatype", "Relationship")
		propertiesPrefix := relationTypePrefix + "/properties"
		for propName, propDefinition := range relationType.Properties {
			propPrefix := propertiesPrefix + "/" + propName
			storePropertyDefinition(ctx, propPrefix, propName, propDefinition)
		}
		attributesPrefix := relationTypePrefix + "/attributes"
		for attrName, attrDefinition := range relationType.Attributes {
			attrPrefix := attributesPrefix + "/" + attrName
			storeAttributeDefinition(ctx, attrPrefix, attrName, attrDefinition)
			if attrDefinition.Default.Expression != nil && attrDefinition.Default.Expression.Value == "get_operation_output" {
				interfaceName := url.QueryEscape(attrDefinition.Default.Expression.Children()[1].Value)
				operationName := url.QueryEscape(attrDefinition.Default.Expression.Children()[2].Value)
				outputVariableName := url.QueryEscape(attrDefinition.Default.Expression.Children()[3].Value)
				consulStore.StoreConsulKeyAsString(relationTypePrefix+"/output/"+interfaceName+"/"+operationName+"/"+outputVariableName, outputVariableName)
			}
		}

		interfacesPrefix := relationTypePrefix + "/interfaces"
		for intTypeName, intMap := range relationType.Interfaces {
			intTypeName = strings.ToLower(intTypeName)
			for intName, intDef := range intMap {
				intName = strings.ToLower(intName)
				intPrefix := path.Join(interfacesPrefix, intTypeName, intName)
				consulStore.StoreConsulKeyAsString(intPrefix+"/name", intName)
				consulStore.StoreConsulKeyAsString(intPrefix+"/description", intDef.Description)

				for inputName, inputDef := range intDef.Inputs {
					inputPrefix := path.Join(intPrefix, "inputs", inputName)
					consulStore.StoreConsulKeyAsString(inputPrefix+"/name", inputName)
					isValueAssignement := false
					isPropertyDefinition := false
					if inputDef.ValueAssign != nil {
						consulStore.StoreConsulKeyAsString(inputPrefix+"/expression", inputDef.ValueAssign.String())
						isValueAssignement = true
					}
					if inputDef.PropDef != nil {
						consulStore.StoreConsulKeyAsString(inputPrefix+"/type", inputDef.PropDef.Type)
						consulStore.StoreConsulKeyAsString(inputPrefix+"/default", inputDef.PropDef.Default)
						consulStore.StoreConsulKeyAsString(inputPrefix+"/description", inputDef.PropDef.Description)
						consulStore.StoreConsulKeyAsString(inputPrefix+"/status", inputDef.PropDef.Status)
						consulStore.StoreConsulKeyAsString(inputPrefix+"/required", strconv.FormatBool(inputDef.PropDef.Required))
						isPropertyDefinition = true
					}

					consulStore.StoreConsulKeyAsString(inputPrefix+"/is_value_assignment", strconv.FormatBool(isValueAssignement))
					consulStore.StoreConsulKeyAsString(inputPrefix+"/is_property_definition", strconv.FormatBool(isPropertyDefinition))
				}
				consulStore.StoreConsulKeyAsString(intPrefix+"/implementation/primary", path.Join(importPath, intDef.Implementation.Primary))
				consulStore.StoreConsulKeyAsString(intPrefix+"/implementation/dependencies", strings.Join(intDef.Implementation.Dependencies, ","))
			}
		}

		artifactsPrefix := relationTypePrefix + "/artifacts"
		for artName, artDef := range relationType.Artifacts {
			artPrefix := artifactsPrefix + "/" + artName
			consulStore.StoreConsulKeyAsString(artPrefix+"/name", artName)
			consulStore.StoreConsulKeyAsString(artPrefix+"/metatype", "artifact")
			consulStore.StoreConsulKeyAsString(artPrefix+"/description", artDef.Description)
			consulStore.StoreConsulKeyAsString(artPrefix+"/file", path.Join(importPath, artDef.File))
			consulStore.StoreConsulKeyAsString(artPrefix+"/type", artDef.Type)
			consulStore.StoreConsulKeyAsString(artPrefix+"/repository", artDef.Repository)
			consulStore.StoreConsulKeyAsString(artPrefix+"/deploy_path", artDef.DeployPath)
		}

		consulStore.StoreConsulKeyAsString(relationTypePrefix+"/valid_target_type", strings.Join(relationType.ValidTargetTypes, ", "))

	}
}

// storeCapabilityTypes stores topology capabilities types
func storeCapabilityTypes(ctx context.Context, topology tosca.Topology, topologyPrefix string) {
	consulStore := ctx.Value(consulStoreKey).(consulutil.ConsulStore)
	for capabilityTypeName, capabilityType := range topology.CapabilityTypes {
		capabilityTypePrefix := path.Join(topologyPrefix, "types", capabilityTypeName)
		consulStore.StoreConsulKeyAsString(capabilityTypePrefix+"/name", capabilityTypeName)
		consulStore.StoreConsulKeyAsString(capabilityTypePrefix+"/derived_from", capabilityType.DerivedFrom)
		consulStore.StoreConsulKeyAsString(capabilityTypePrefix+"/description", capabilityType.Description)
		consulStore.StoreConsulKeyAsString(capabilityTypePrefix+"/version", capabilityType.Version)
		propertiesPrefix := capabilityTypePrefix + "/properties"
		for propName, propDefinition := range capabilityType.Properties {
			propPrefix := propertiesPrefix + "/" + propName
			storePropertyDefinition(ctx, propPrefix, propName, propDefinition)
		}
		attributesPrefix := capabilityTypePrefix + "/attributes"
		for attrName, attrDefinition := range capabilityType.Attributes {
			attrPrefix := attributesPrefix + "/" + attrName
			storeAttributeDefinition(ctx, attrPrefix, attrName, attrDefinition)
		}
		consulStore.StoreConsulKeyAsString(capabilityTypePrefix+"/valid_source_types", strings.Join(capabilityType.ValidSourceTypes, ","))
	}
}

// storeWorkflows stores topology workflows
func storeWorkflows(ctx context.Context, topology tosca.Topology, deploymentId string) {
	consulStore := ctx.Value(consulStoreKey).(consulutil.ConsulStore)
	workflowsPrefix := path.Join(DeploymentKVPrefix, deploymentId, "workflows")
	for wfName, workflow := range topology.TopologyTemplate.Workflows {
		workflowPrefix := workflowsPrefix + "/" + url.QueryEscape(wfName)
		for stepName, step := range workflow.Steps {
			stepPrefix := workflowPrefix + "/steps/" + url.QueryEscape(stepName)
			consulStore.StoreConsulKeyAsString(stepPrefix+"/node", step.Node)
			if step.Activity.CallOperation != "" {
				consulStore.StoreConsulKeyAsString(stepPrefix+"/activity/operation", strings.ToLower(step.Activity.CallOperation))
			}
			if step.Activity.Delegate != "" {
				consulStore.StoreConsulKeyAsString(stepPrefix+"/activity/delegate", strings.ToLower(step.Activity.Delegate))
			}
			if step.Activity.SetState != "" {
				consulStore.StoreConsulKeyAsString(stepPrefix+"/activity/set-state", strings.ToLower(step.Activity.SetState))
			}
			for _, next := range step.OnSuccess {
				consulStore.StoreConsulKeyAsString(fmt.Sprintf("%s/next/%s", stepPrefix, url.QueryEscape(next)), "")
			}
		}
	}
}

// createInstancesForNode checks if the given node is hosted on a Scalable node, stores the number of required instances and sets the instance's status to INITIAL
func createInstancesForNode(ctx context.Context, kv *api.KV, deploymentID, nodeName string) error {
	consulStore := ctx.Value(consulStoreKey).(consulutil.ConsulStore)
	depPath := path.Join(DeploymentKVPrefix, deploymentID)
	nodesPath := path.Join(depPath, "topology", "nodes")
	instancesPath := path.Join(depPath, "topology", "instances")
	scalable, nbInstances, err := GetNbInstancesForNode(kv, deploymentID, nodeName)
	if err != nil {
		return err
	}
	if scalable {
		consulStore.StoreConsulKeyAsString(path.Join(nodesPath, nodeName, "nbInstances"), strconv.FormatUint(uint64(nbInstances), 10))
		for i := uint32(0); i < nbInstances; i++ {
			consulStore.StoreConsulKeyAsString(path.Join(instancesPath, nodeName, strconv.FormatUint(uint64(i), 10), "status"), INITIAL.String())
		}
	}
	return nil
}

// enhanceNodes walk through the topology nodes an for each of them if needed it creates the instances and fix alien BlockStorage declaration
func enhanceNodes(ctx context.Context, kv *api.KV, deploymentID string) error {
	ctxStore, errGroup, consulStore := consulutil.WithContext(ctx)
	ctxStore = context.WithValue(ctxStore, consulStoreKey, consulStore)
	nodes, err := GetNodes(kv, deploymentID)
	if err != nil {
		return err
	}
	for _, nodeName := range nodes {
		createInstancesForNode(ctxStore, kv, deploymentID, nodeName)
		fixAlienBlockStorages(ctxStore, kv, deploymentID, nodeName)
	}
	return errGroup.Wait()
}

// fixAlienBlockStorages rewrites the relationship between a BlockStorage and a Compute to match the TOSCA specification
func fixAlienBlockStorages(ctx context.Context, kv *api.KV, deploymentID, nodeName string) error {
	isBS, err := IsNodeDerivedFrom(kv, deploymentID, nodeName, "tosca.nodes.BlockStorage")
	if err != nil {
		return err
	}
	if isBS {
		attachReqs, err := GetRequirementsKeysByNameForNode(kv, deploymentID, nodeName, "attachment")
		if err != nil {
			return err
		}
		for _, attachReq := range attachReqs {
			req := tosca.RequirementAssignment{}
			req.Node = nodeName
			kvp, _, err := kv.Get(path.Join(attachReq, "node"), nil)
			if err != nil {
				return errors.Wrapf(err, "Failed to fix Alien-specific BlockStorage %q", nodeName)
			}
			var computeNodeName string
			if kvp != nil {
				computeNodeName = string(kvp.Value)
			}
			kvp, _, err = kv.Get(path.Join(attachReq, "capability"), nil)
			if err != nil {
				return errors.Wrapf(err, "Failed to fix Alien-specific BlockStorage %q", nodeName)
			}
			if kvp != nil {
				req.Capability = string(kvp.Value)
			}
			kvp, _, err = kv.Get(path.Join(attachReq, "relationship"), nil)
			if err != nil {
				return errors.Wrapf(err, "Failed to fix Alien-specific BlockStorage %q", nodeName)
			}
			if kvp != nil {
				req.Relationship = string(kvp.Value)
			}
			found, device, err := GetNodeProperty(kv, deploymentID, nodeName, "device")
			if err != nil {
				return errors.Wrapf(err, "Failed to fix Alien-specific BlockStorage %q", nodeName)
			}
			if !found {
				return errors.Errorf("Failed to fix Alien-specific BlockStorage %q, missing mandatory property \"device\"", nodeName)
			}
			va := tosca.ValueAssignment{}
			req.RelationshipProps = make(map[string]tosca.ValueAssignment)
			if device != "" {
				err = yaml.Unmarshal([]byte(device), &va)
				if err != nil {
					return errors.Wrapf(err, "Failed to fix Alien-specific BlockStorage %q, failed to parse device property", nodeName)
				}
			}
			req.RelationshipProps["location"] = va

			newReqID, err := GetNbRequirementsForNode(kv, deploymentID, computeNodeName)
			if err != nil {
				return err
			}

			// Do not share the consul store as we have to compute the number of requirements for nodes and as we will modify it asynchronously it may lead to overwriting
			ctxStore, errgroup, consulStore := consulutil.WithContext(ctx)
			ctxStore = context.WithValue(ctxStore, consulStoreKey, consulStore)

			storeRequirementAssigment(ctxStore, req, path.Join(DeploymentKVPrefix, deploymentID, "topology/nodes", computeNodeName, "requirements", fmt.Sprint(newReqID)), "local_storage")

			err = errgroup.Wait()
			if err != nil {
				return err
			}
		}
		ip, networkNodeName, err := checkFloattingIp(kv, deploymentId, node)
		if err != nil {
			return err
		}
		if ip {
			err := createFloattingIpInstances(ctx, kv, nbInstances, deploymentId, networkNodeName)
			if err != nil {
				return err
			}
		}
	}

	return errGroup.Wait()
}

/**
This function create a given number of floating IP instances
*/
func createFloattingIpInstances(ctx context.Context, kv *api.KV, numberInstances uint32, deploymentId, networkNode string) error {
	_, errGroup, consulStore := consulutil.WithContext(ctx)

	networkPath := path.Join(DeploymentKVPrefix, deploymentId, "topology", "nodes", networkNode)
	depPath := path.Join(DeploymentKVPrefix, deploymentId)
	instancesPath := path.Join(depPath, "topology", "instances")

	consulStore.StoreConsulKeyAsString(path.Join(networkPath, "nbInstances"), strconv.FormatUint(uint64(numberInstances), 10))

	for i := uint32(0); i < numberInstances; i++ {
		consulStore.StoreConsulKeyAsString(path.Join(instancesPath, networkNode, strconv.FormatUint(uint64(i), 10), "status"), INITIAL.String())
	}

<<<<<<< HEAD
	return errGroup.Wait()

}

/**
This function check if a nodes need a floating IP, and return the name of Floating IP node.
*/
func checkFloattingIp(kv *api.KV, deploymentId, nodeName string) (bool, string, error) {
	nodePath := path.Join(DeploymentKVPrefix, deploymentId, "topology", "nodes", nodeName)
	requirementPath := path.Join(nodePath, "requirements")

	requirementsKey, _, err := kv.Keys(requirementPath+"/", "/", nil)
	if err != nil {
		return false, "", err
	}

	for _, requirement := range requirementsKey {
		capability, _, err := kv.Get(path.Join(requirement, "capability"), nil)
		if err != nil {
			return false, "", err
		} else if capability == nil {
			continue
		}

		if res, _ := IsNodeTypeDerivedFrom(kv, deploymentId, string(capability.Value), "janus.capabilities.openstack.FIPConnectivity"); res {
			networkNode, _, err := kv.Get(path.Join(requirement, "node"), nil)
			if err != nil {
				return false, "", err

			}
			return true, string(networkNode.Value), nil
		}
	}

	return false, "", nil
=======
	return nil
>>>>>>> 416ea4f3
}<|MERGE_RESOLUTION|>--- conflicted
+++ resolved
@@ -623,7 +623,7 @@
 		}
 	}
 
-	return errGroup.Wait()
+	return nil
 }
 
 /**
@@ -642,7 +642,6 @@
 		consulStore.StoreConsulKeyAsString(path.Join(instancesPath, networkNode, strconv.FormatUint(uint64(i), 10), "status"), INITIAL.String())
 	}
 
-<<<<<<< HEAD
 	return errGroup.Wait()
 
 }
@@ -678,7 +677,4 @@
 	}
 
 	return false, "", nil
-=======
-	return nil
->>>>>>> 416ea4f3
 }