--- conflicted
+++ resolved
@@ -7,10 +7,7 @@
 	"novaforge.bull.com/starlings-janus/janus/tosca"
 	"path"
 	"strings"
-<<<<<<< HEAD
-=======
 	"path/filepath"
->>>>>>> ccbf36c7
 )
 
 type Resolver struct {
