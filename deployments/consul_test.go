--- conflicted
+++ resolved
@@ -46,16 +46,14 @@
 		t.Run("testRelationshipWorkflow", func(t *testing.T) {
 			testRelationshipWorkflow(t, kv)
 		})
-<<<<<<< HEAD
+		t.Run("testGlobalInputs", func(t *testing.T) {
+			testGlobalInputs(t, kv)
+		})
 		t.Run("testInlineWorkflow", func(t *testing.T) {
 			testInlineWorkflow(t, kv)
 		})
 		t.Run("testCheckCycleInNestedWorkflows", func(t *testing.T) {
 			testCheckCycleInNestedWorkflows(t, kv)
-=======
-		t.Run("testGlobalInputs", func(t *testing.T) {
-			testGlobalInputs(t, kv)
->>>>>>> 65cde437
 		})
 	})
 }