--- conflicted
+++ resolved
@@ -2,13 +2,11 @@
 
 ## UNRELEASED
 
-<<<<<<< HEAD
 ### FEATURES
 
 Enrich Yorc REST API with endpoints and handlers for locations management ([GH-479](https://github.com/ystia/yorc/issues/479))
-=======
+
 ## 4.0.0-M6 (November 08, 2019)
->>>>>>> a76c0e56
 
 ### ENHANCEMENTS
 
