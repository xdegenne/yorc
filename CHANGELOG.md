# Yorc Changelog

## UNRELEASED

### BUG FIXES

<<<<<<< HEAD
* A deployment may disappear from the deployments list while its currently running a purge task ([GH-504](https://github.com/ystia/yorc/issues/504))
=======
* A4C Logs are displaying stack error when workflow step fails ([GH-460](https://github.com/ystia/yorc/issues/503))
>>>>>>> d7a78535

## 4.0.0-M3 (August 30, 2019)

### SECURITY FIXES

* Fixed a vulnerability that could allow an attacker to read the content of a file stored on Yorc host by pretending it is an ssh key. ([GHSA-8vhw-qv5r-38h5](https://github.com/ystia/yorc/security/advisories/GHSA-8vhw-qv5r-38h5))

### BUG FIXES

* Undeploying an application with a running workflow should not be possible ([GH-460](https://github.com/ystia/yorc/issues/460))

## 4.0.0-M2 (August 09, 2019)

### ENHANCEMENTS

* Should support the creation of OpenStack Compute instances using bootable volume ([GH-461](https://github.com/ystia/yorc/issues/461))
* Allow to disable automatic Consul snapshots and restore when upgrading Yorc using ̀`YORC_DISABLE_CONSUL_SNAPSHOTS_ON_UPGRADE` env variable ([GH-486](https://github.com/ystia/yorc/issues/486))
* Allow to update instance attribute when creating attribute notifications ([GH-491](https://github.com/ystia/yorc/issues/491))
* Use the new Yorc plugin provided by Alien4Cloud (the Yorc Provider) in the bootstrap process. ([GH-494](https://github.com/ystia/yorc/issues/494))
* Missing documentation on premium features ([GH-407](https://github.com/ystia/yorc/issues/407))

## 4.0.0-M1 (July 12, 2019)

### BREAKING CHANGES

* Start v4.0 cycle ([GH-444](https://github.com/ystia/yorc/issues/444)):
  * deprecated API functions are now removed
  * the former and deprecated way to handle Kubernetes deployments is not supported anymore

### BUG FIXES

* Failure to deploy/undeploy big application: Transaction contains too many operations ([GH-484](https://github.com/ystia/yorc/issues/484))
* Wrong resources allocation on shareable Hosts Pool ([GH-426](https://github.com/ystia/yorc/issues/426))
* Deleting one host in Pool deletes other hosts having as prefix the deleted hostname ([GH-430](https://github.com/ystia/yorc/issues/430))
* Yorc should support long standard operation names as well as short ones ([GH-300](https://github.com/ystia/yorc/issues/300))
* Fix attributes notifications for services (substitutions) ([GH-423](https://github.com/ystia/yorc/issues/423))
* Monitoring can be stopped before the job termination ([GH-438](https://github.com/ystia/yorc/issues/438))
* mem_per_node slurm option parameter is limited to integer number of GB ([GH-446](https://github.com/ystia/yorc/issues/446))
* Job node state remains to "executing" when Ansible job fails ([GH-455](https://github.com/ystia/yorc/issues/455))
* Panic occurs uploading job slurm artifacts during load test ([GH-465](https://github.com/ystia/yorc/issues/465))

### ENHANCEMENTS

* Support OpenStack Block storage API v3 ([GH-440](https://github.com/ystia/yorc/issues/440))
* Expose bypass error parameter on workflow ([GH-425](https://github.com/ystia/yorc/issues/425))
* Support Alien4Cloud 2.2 ([GH-441](https://github.com/ystia/yorc/issues/441))
* Allow to provide extra env vars to Alien4Cloud during bootstrap ([GH-452](https://github.com/ystia/yorc/issues/452))
* Port CLI and Rest API minor changes for premium update feature ([GH-467](https://github.com/ystia/yorc/issues/467))
* Port changes for update nodes ([GH-476](https://github.com/ystia/yorc/issues/476))

## 3.2.0 (May 31, 2019)

### ENHANCEMENTS

* Bootstrap support of Ubuntu 1904 ([GH-419](https://github.com/ystia/yorc/issues/419))
* Print plugin logs in higher level than DEBUG ([GH-329](https://github.com/ystia/yorc/issues/329))
* Slurm job logs are displayed many time ([GH-397](https://github.com/ystia/yorc/issues/397))
* Allow to configure resources prefix for bootstrapped Yorc ([GH-399](https://github.com/ystia/yorc/issues/399))

### BUG FIXES

* Undeployment of a Hosts Pool bootstrapped setup doesn't clean correctly Hosts Pool ([GH-406](https://github.com/ystia/yorc/issues/406))
* Failure to deploy an application with Compute resources constraints on Hosts Pool ([GH-409](https://github.com/ystia/yorc/issues/409))
* Yorc server crashes on error: fatal error: concurrent map write ([GH-413](https://github.com/ystia/yorc/issues/413))
* Yorc bootstrap on HostPool in interactive mode should ask for hosts private IP addresses also ([GH-411](https://github.com/ystia/yorc/issues/411))
* Secure bootstrap on Hosts Pool fails configuring infra, error "playbooks must be a list of plays" ([GH-396](https://github.com/ystia/yorc/issues/396))
* Kubernetes infrastructure configuration support in Yorc is not able to detect erroneous config file path ([GH-378](https://github.com/ystia/yorc/issues/378))
* Emit a persistent event on deployment purge ([GH-402](https://github.com/ystia/yorc/issues/402))
* Invalid memory address panic appends on a workflow with non-existent on success step reference ([GH-417](https://github.com/ystia/yorc/issues/417))
* Erroneous Warning message on purged deployments timestamp ([GH-421](https://github.com/ystia/yorc/issues/421))

## 3.2.0-RC1 (May 10, 2019)

### BUG FIXES

* Can't deploy applications using compute instances filters on Hosts Pools ([GH-385](https://github.com/ystia/yorc/issues/385))
* Unexpected deployment deletion during topology unmarshalling ([GH-375](https://github.com/ystia/yorc/issues/375))
* Parsing of a description field of an TOSCA interface is interpreted as an operation ([GH-372](https://github.com/ystia/yorc/issues/372))
* Yorc does not support python3 ([GH-319](https://github.com/ystia/yorc/issues/319))
* Migrate from Oracle JDK to OpenJDK when bootstrapping Yorc/Alien4Cloud ([GH-383](https://github.com/ystia/yorc/issues/383))
* Monitoring causes Yorc and Consul CPU over consumption ([GH-388](https://github.com/ystia/yorc/issues/388))
* Bootstrap step YorcOnDemandLocationResources fails on setup with http proxy defined ([GH-384](https://github.com/ystia/yorc/issues/384))

### ENHANCEMENTS

* Add a note on ansible upgrade in documentation ([GH-373](https://github.com/ystia/yorc/issues/373))
* Policies API update ([GH-380](https://github.com/ystia/yorc/issues/380))
* Reduce the volume of data stored in Consul by removing builtin types duplicates on deployments ([GH-371](https://github.com/ystia/yorc/issues/371))
* Execute custom workflows and custom commands on selected instances ([GH-107](https://github.com/ystia/yorc/issues/107))
* Support OpenStack authentication with user domain ([GH-355](https://github.com/ystia/yorc/issues/355))

## 3.2.0-M5 (April 19, 2019)

### FEATURES

* Implement an anti-affinity placement policy for Openstack ([GH-84](https://github.com/ystia/yorc/issues/84))
* Allow to configure Ansible configuration file ([GH-346](https://github.com/ystia/yorc/issues/346))
* Monitor deployed services liveness ([GH-104](https://github.com/ystia/yorc/issues/104))

### ENHANCEMENTS

* Add job status feedback for slurm and k8s jobs ([GH-351](https://github.com/ystia/yorc/issues/351))
* Upgrade Ansible to 2.7.9 ([GH-364](https://github.com/ystia/yorc/issues/364))
* Reduce the volume of data stored in Consul part 1 ([GH-361](https://github.com/ystia/yorc/issues/361))

### BUG FIXES

* Unable to delete a deployment with non-conform topology ([GH-368](https://github.com/ystia/yorc/issues/368))

## 3.2.0-M4 (March 29, 2019)

### ENHANCEMENTS

* REST API doc changes on deployment update support in premium version ([GH-352](https://github.com/ystia/yorc/issues/352))
* Bootstrap Yorc with a Vault instance ([GH-282](https://github.com/ystia/yorc/issues/282))
* Refactor Slurm jobs ([GH-220](https://github.com/ystia/yorc/issues/220))
* Yorc does not log a slurm command error message, making diagnostic difficult ([GH-348](https://github.com/ystia/yorc/issues/348))

### FEATURES

* Yorc hostspool now allows more filtering ([GH-89](https://github.com/ystia/yorc/issues/89))
* Yorc support of kubernetes PersistentVolumeClaim ([GH-209](https://github.com/ystia/yorc/issues/209))

### BUG FIXES

* Bootstrap using a premium version of Alien4Cloud fails to configure https/SSL ([GH-345](https://github.com/ystia/yorc/issues/345))
* Deployment fails on error "socket: too many open files" ([GH-334](https://github.com/ystia/yorc/issues/334))
* Yorc bootstrap does not correctly treat default alien4cloud version download ([GH-286](https://github.com/ystia/yorc/issues/286))
* Attribute notification is not correctly set with HOST keyword ([GH-338](https://github.com/ystia/yorc/issues/338))
* Custom command events doesn't provide enough information ([GH-324](https://github.com/ystia/yorc/issues/324))
* Update Default Oracle JDK download URL as the previous one is not available for download anymore ([GH-341](https://github.com/ystia/yorc/issues/341))
* Bad notifications storage with several notified for one attribute notifier ([GH-343](https://github.com/ystia/yorc/issues/343))

## 3.2.0-M3 (March 11, 2019)

### BUG FIXES

* Yorc panics on segmentation violation attempting to deploy Ystia Forge Slurm topology ([GH-321](https://github.com/ystia/yorc/issues/321))
* Panic can append when undeploying Slurm computes ([GH-326](https://github.com/ystia/yorc/issues/326))

### FEATURES

* Yorc supports Slurm Accounting ([GH-280](https://github.com/ystia/yorc/issues/280))
* Yorc supports Slurm reservation ([GH-132](https://github.com/ystia/yorc/issues/132))

## 3.2.0-M2 (February 15, 2019)

### DEPENDENCIES

* Technical update to use Alien4Cloud 2.1.1 (Used in bootstrap)

### BUG FIXES

* Purging n deployment in parallel, one can fail on error: Missing targetId for task with id ([GH-293](https://github.com/ystia/yorc/issues/293))
* Deployment with a topology parsing error remains in initial status ([GH-283](https://github.com/ystia/yorc/issues/283))
* Interface name is not retrieved from custom command Rest request ([GH-287](https://github.com/ystia/yorc/issues/287))
* Instances are adding into topology before creating task ([GH-289](https://github.com/ystia/yorc/issues/289))
* Missing events for uninstall workflow in purge task ([GH-302](https://github.com/ystia/yorc/issues/302))
* All ssh connections to Slurm are killed if ssh server has reached the max number of allowed sessions ([GH-291](https://github.com/ystia/yorc/issues/291))
* It can take a considerable delay for a deployment to change status to UNDEPLOYMENT_IN_PROGRESS ([GH-306](https://github.com/ystia/yorc/issues/306))
* Slurm job monitoring is not designed for concurrency ([GH-308](https://github.com/ystia/yorc/issues/308))
* SSH Session pool: Panic if connection failed, this impacts Slurm infrastructure ([GH-315](https://github.com/ystia/yorc/issues/315))

### ENHANCEMENTS

* Bootstrap a secure Yorc setup ([GH-179](https://github.com/ystia/yorc/issues/179))
* Yorc bootstrap should save input values used to bootstrap a setup ([GH-248](https://github.com/ystia/yorc/issues/248))
* Publish value change event for instance attributes ([GH-222](https://github.com/ystia/yorc/issues/222))
* Move to Go modules to manage dependencies ([GH-183](https://github.com/ystia/yorc/issues/183))
* Document How to create a Yorc Plugin ([GH-119](https://github.com/ystia/yorc/issues/119))
* Slurm user credentials can be defined as slurm deployment topology properties, as an alternative to yorc configuration properties ([GH-281](https://github.com/ystia/yorc/issues/281))

## 3.2.0-M1 (January 28, 2019)

### BUG FIXES

* Can't deploy applications using a secured yorc/consul ([GH-274](https://github.com/ystia/yorc/issues/274))
* K8S jobs namespace should not be removed if its provided ([GH-245](https://github.com/ystia/yorc/issues/245))
* Unable to purge an application that appears in the list ([GH-238](https://github.com/ystia/yorc/issues/238))

## 3.1.0 (December 20, 2018)

### BUG FIXES

* When scaling down instances are not cleaned from consul ([GH-257](https://github.com/ystia/yorc/issues/257))
* Yorc bootstrap fails if downloadable URLs are too long ([GH-247](https://github.com/ystia/yorc/issues/247))

### ENHANCEMENTS

* Increase default workers number per Yorc server from `3` to `30` ([GH-244](https://github.com/ystia/yorc/issues/244))

### BUG FIXES

* Bootstrap fails on Red Hat Enterprise Linux 7.5 ([GH-252](https://github.com/ystia/yorc/issues/252))

## 3.1.0-RC2 (December 18, 2018)

### DEPENDENCIES

* Technical update to use Alien4Cloud 2.1.0 final version (Used in bootstrap)

## 3.1.0-RC1 (December 17, 2018)

### ENHANCEMENTS

* Support Jobs lifecycle enhancements (new operations `submit`, `run`, `cancel`) ([GH-196](https://github.com/ystia/yorc/issues/196))
* Forbid the parallel execution of several scheduled actions. This is for instance used for the asynchronous run operation of Jobs. This will prevent a same action to be scheduled in parallel (for jobs it will prevent checking and doing same actions several times) ([GH-230](https://github.com/ystia/yorc/issues/230))
* Generate Alien 2.1-compatible events ([GH-148](https://github.com/ystia/yorc/issues/148))

### BUG FIXES

* No output properties for services on GKE ([GH-214](https://github.com/ystia/yorc/issues/214))
* K8S service IP missing in runtime view when deploying on GKE ([GH-215](https://github.com/ystia/yorc/issues/215))
* Bootstrap of HA setup fails on GCP, at step configuring the NFS Client component ([GH-218](https://github.com/ystia/yorc/issues/218))
* Fix issue when default yorc.pem is used by Ansible with ssh-agent ([GH-233](https://github.com/ystia/yorc/issues/233))
* Publish workflow events when custom workflow is finished ([GH-234](https://github.com/ystia/yorc/issues/234))
* Bootstrap without internet access fails to get terraform plugins for local yorc ([GH-239](https://github.com/ystia/yorc/issues/239))
* CUDA_VISIBLE_DEVICES contains some unwanted unprintable characters [GH-210](https://github.com/ystia/yorc/issues/210))

## 3.1.0-M7 (December 07, 2018)

### DEPENDENCIES

* The orchestrator requires now at least Ansible 2.7.2 (upgrade from 2.6.3 introduced in [GH-194](https://github.com/ystia/yorc/issues/194))

### FEATURES

* Allow to bootstrap a full stack Alien4Cloud/Yorc setup using yorc CLI ([GH-131](https://github.com/ystia/yorc/issues/131))

### ENHANCEMENTS

* Use ssh-agent to not write ssh private keys on disk ([GH-201](https://github.com/ystia/yorc/issues/201))

### BUG FIXES

* ConnectTo relationship not working for kubernetes topologies ([GH-212](https://github.com/ystia/yorc/issues/212))

## 3.1.0-M6 (November 16, 2018)

### FEATURES

* Support GCE virtual private networks (VPC) ([GH-80](https://github.com/ystia/yorc/issues/80))
* Support Kubernetes Jobs. ([GH-86](https://github.com/ystia/yorc/issues/86))

### ENHANCEMENTS

* Allow user to provide an already existing namespace to use when creating Kubernetes resources ([GH-76](https://github.com/ystia/yorc/issues/76))

### BUG FIXES

* Generate unique names for GCP resources ([GH-177](https://github.com/ystia/yorc/issues/177))
* Need a HOST public_ip_address attribute on Hosts Pool compute nodes ([GH-199](https://github.com/ystia/yorc/issues/199))

## 3.1.0-M5 (October 26, 2018)

### FEATURES

* Support GCE Block storages. ([GH-82](https://github.com/ystia/yorc/issues/81))

### ENHANCEMENTS

* Concurrent workflows and custom commands executions are now allowed except when a deployment/undeployment/scaling operation is in progress ([GH-182](https://github.com/ystia/yorc/issues/182))
* Enable scaling of Kubernetes deployments ([GH-77](https://github.com/ystia/yorc/issues/77))

## 3.1.0-M4 (October 08, 2018)

### DEPENDENCIES

* The orchestrator requires now at least Terraform 0.11.8 and following Terraform plugins (with corresponding version constraints): `Consul (~> 2.1)`, `AWS (~> 1.36)`, `OpenStack (~> 1.9)`, `Google (~ 1.18)` and `null provider (~ 1.0)`. (Terraform upgrade from 0.9.11 introduced in [GH-82](https://github.com/ystia/yorc/issues/82))
* Consul version updated to 1.2.3

### FEATURES

* Support GCE Public IPs. ([GH-82](https://github.com/ystia/yorc/issues/82))

### IMPROVEMENTS

* Split workflow execution unit to step in order to allow a unique workflow to be executed by multiple Yorc instances. ([GH-93](https://github.com/ystia/yorc/issues/93))
* Make the run step of a Job execution asynchronous not to block a worker during the duration of the job. ([GH-85](https://github.com/ystia/yorc/issues/85))
* Added configuration parameters in Kubernetes infrastructure allowing to connect from outside to a cluster created on Google Kubernetes Engine ([GH-162](https://github.com/ystia/yorc/issues/162))
* Allow to upgrade from version 3.0.0 to a newer version without loosing existing data ([GH-130](https://github.com/ystia/yorc/issues/130))

### BUG FIXES

* Inputs are not injected into Slurm (srun) jobs ([GH-161](https://github.com/ystia/yorc/issues/161))
* Yorc consul service registration fails if using TLS ([GH-153](https://github.com/ystia/yorc/issues/153))
* Retrieving operation output when provisioning several instances resolves to the same value for all instances even if they are actually different ([GH-171](https://github.com/ystia/yorc/issues/171))

## 3.1.0-M3 (September 14, 2018)

### IMPROVEMENTS

* Allow to use 'In cluster' authentication when Yorc is deployed on Kubernetes. This allows to use credentials provided by Kubernetes itself. ([GH-156](https://github.com/ystia/yorc/issues/156))

### BUG FIXES

* REQ_TARGET keyword into TOSCA functions was broken. This was introduced during the upgrade to Alien4Cloud 2.0 that changed how requirements definition on node templates ([GH-159](https://github.com/ystia/yorc/issues/159))
* Parse Alien specific way of defining properties on relationships ([GH-155](https://github.com/ystia/yorc/issues/155))

## 3.1.0-M2 (August 24, 2018)

### DEPENDENCIES

* The orchestrator requires now at least Ansible 2.6.3 (upgrade from 2.4.1 introduced in [GH-146](https://github.com/ystia/yorc/issues/146))

### IMPROVEMENTS

* Providing Ansible task output in Yorc logs as soon as the task has finished ([GH-146](https://github.com/ystia/yorc/issues/146))

### BUG FIXES

* Parse of TOSCA value assignment literals as string. This prevents issues on strings being interpreted as float and rounded when converted back into strings (GH-137)
* Install missing dependency `jmespath` required by the `json_query` filter of Ansible (GH-139)
* Capabilities context props & attribute are not injected anymore for Ansible recipes implementation (GH-141)

## 3.1.0-M1 (August 6, 2018)

### FEATURES

* Manage applications secrets (GH-134)

### IMPROVEMENTS

* Relax errors on TOSCA get_attributes function resolution that may produce empty results instead of errors (GH-75)

### BUG FIXES

* Fix build issues on go1.11 (GH-72)

## 3.0.0 (July 11, 2018)

### Naming & Open Source community

Yorc 3.0.0 is the first major version since we open-sourced the formerly known Janus project. Previous versions have been made available on GitHub.

We are still shifting some of our tooling like road maps and backlogs publicly available tools. The idea is to make project management clear and to open Yorc to external contributions.

### Shifting to Alien4Cloud 2.0

Alien4Cloud released recently a fantastic major release with new features leveraged by Yorc to deliver a great orchestration solution.

Among many features, the ones we will focus on below are:

* UI redesign: Alien4Cloud 2.0.0 includes various changes in UI in order to make it more consistent and easier to use.
* Topology modifiers: Alien4Cloud 2.0.0 allows to define modifiers that could be executed in various phases prior to the deployment. Those modifiers allow to transform a given TOSCA topology.

### New GCP infrastructure

We are really excited to announce our first support of [Google Cloud Platform](https://cloud.google.com/).

Yorc now natively supports [Google Compute Engine](https://cloud.google.com/compute/) to create compute on demand on GCE.

### New Hosts Pool infrastructure

Yorc 3.0.0 supports a new infrastructure that we called "Hosts Pool". It allows to register generic hosts into Yorc and let Yorc allocate them for deployments. These hosts can be anything, VMs, physical machines, containers, ... whatever as long as we can ssh into them for provisioning. Yorc exposes a REST API and a CLI that allow to manage the hosts pool, making it easy to integrate it with other tools.

For more informations about the Hosts Pool infrastructure, check out [our dedicated documentation](http://yorc.readthedocs.io/en/latest/infrastructures.html#hosts-pool).

### Slurm infrastructure

We made some improvements with our Slurm integration:

* We now support Slurm "features" (which are basically tags on nodes) and "constraints" syntax to allocate nodes. [Examples here](https://wiki.rc.usf.edu/index.php/SLURM_Using_Features_and_Constraints).
* Support of srun and sbatch commands (see Jobs scheduling below)

### Refactoring Kubernetes infrastructure support

In Yorc 2 we made a first experimental integration with Kubernetes. This support and associated TOSCA types are deprecated in Yorc 3.0. Instead we switched to [new TOSCA types defined collectively with Alien4Cloud](http://alien4cloud.github.io/#/documentation/2.0.0/orchestrators/kubernetes/kubernetes_walkthrough.html).

This new integration will allow to build complex Kubernetes topologies.

### Support of Alien4Cloud Services

[Alien4Cloud has a great feature called "Services"](http://alien4cloud.github.io/common/features.html#/documentation/2.0.0/concepts/services.html). It allows both to define part of an application to be exposed as a service so that it can be consumed by other applications, or to register an external service in Alien4Cloud to be exposed and consumed by applications.

This feature allows to build new use cases like cross-infrastructure deployments or shared services among many others.

We are very excited to support it!

### Operations on orchestrator's host

Yet another super interesting feature! Until now TOSCA components handled by Yorc were designed to be hosted on a compute (whatever it was) that means that component's life-cycle scripts were executed on the provisioned compute. This feature allows to design components that will not necessary be hosted on a compute, and if not, life-cycle scripts are executed on the Yorc's host.

This opens a wide range of new use cases. You can for instance implement new computes implementations in pure TOSCA by calling cloud-providers CLI tools or interact with external services

Icing on the cake, for security reasons those executions are by default sand-boxed into containers to protect the host from mistakes and malicious usages.

### Jobs scheduling

This release brings a tech preview support of jobs scheduling. It allows to design workloads made of Jobs that could interact with each other and with other "standard" TOSCA component within an application. We worked hard together with the Alien4Cloud team to extent TOSCA to support Jobs scheduling.

In this release we mainly focused on the integration with Slurm for supporting this feature (but we are also working on Kubernetes for the next release :smile:). Bellow are new supported TOSCA types and implementations:

* SlurmJobs: will lead to issuing a srun command with a given executable file.
* SlurmBatch: will lead to issuing a sbatch command with a given batch file and associated executables
* Singularity integration: allows to execute a Singularity container instead of an executable file.

### Mutual SSL auth between Alien & Yorc

Alien4Cloud and Yorc can now mutually authenticate themselves with TLS certificates.

### New Logs formating

We constantly try to improve feedback returned to our users about runtime execution. In this release we are publishing logs with more context on the node/instance/operation/interface to which the log relates to.

### Monitoring

Yorc 3.0 brings foundations on applicative monitoring, it allows to monitor compute liveness at a interval defined by the user. When a compute goes down or up we use or events API to notify the user and Alien4Cloud to monitor an application visually within the runtime view.

Our monitoring implementation was designed to be a fault-tolerant service.<|MERGE_RESOLUTION|>--- conflicted
+++ resolved
@@ -4,11 +4,9 @@
 
 ### BUG FIXES
 
-<<<<<<< HEAD
+
 * A deployment may disappear from the deployments list while its currently running a purge task ([GH-504](https://github.com/ystia/yorc/issues/504))
-=======
 * A4C Logs are displaying stack error when workflow step fails ([GH-460](https://github.com/ystia/yorc/issues/503))
->>>>>>> d7a78535
 
 ## 4.0.0-M3 (August 30, 2019)
 
