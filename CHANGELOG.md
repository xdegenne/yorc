# Yorc Changelog

## UNRELEASED

<<<<<<< HEAD
### FEATURES

* Support Kubernetes Jobs. ([GH-86](https://github.com/ystia/yorc/issues/86))
=======
### ENHANCEMENTS

* Allow user to provide an already existing namespace to use when creating Kubernetes resources ([GH-76](https://github.com/ystia/yorc/issues/76))
>>>>>>> 50ae7b48

### BUG FIXES

* Generate unique names for GCP resources ([GH-177](https://github.com/ystia/yorc/issues/177))
* Need a HOST public_ip_address attribute on Hosts Pool compute nodes ([GH-199](https://github.com/ystia/yorc/issues/199))

## 3.1.0-M5 (October 26, 2018)

### FEATURES

* Support GCE Block storages. ([GH-82](https://github.com/ystia/yorc/issues/81))

### ENHANCEMENTS

* Concurrent workflows and custom commands executions are now allowed except when a deployment/undeployment/scaling operation is in progress ([GH-182](https://github.com/ystia/yorc/issues/182))
* Enable scaling of Kubernetes deployments ([GH-77](https://github.com/ystia/yorc/issues/77))

## 3.1.0-M4 (October 08, 2018)

### DEPENDENCIES

* The orchestrator requires now at least Terraform 0.11.8 and following Terraform plugins (with corresponding version constraints): `Consul (~> 2.1)`, `AWS (~> 1.36)`, `OpenStack (~> 1.9)`, `Google (~ 1.18)` and `null provider (~ 1.0)`. (Terraform upgrade from 0.9.11 introduced in [GH-82](https://github.com/ystia/yorc/issues/82))
* Consul version updated to 1.2.3

### FEATURES

* Support GCE Public IPs. ([GH-82](https://github.com/ystia/yorc/issues/82))

### IMPROVEMENTS

* Split workflow execution unit to step in order to allow a unique workflow to be executed by multiple Yorc instances. ([GH-93](https://github.com/ystia/yorc/issues/93))
* Make the run step of a Job execution asynchronous not to block a worker during the duration of the job. ([GH-85](https://github.com/ystia/yorc/issues/85))
* Added configuration parameters in Kubernetes infrastructure allowing to connect from outside to a cluster created on Google Kubernetes Engine ([GH-162](https://github.com/ystia/yorc/issues/162))
* Allow to upgrade from version 3.0.0 to a newer version without loosing existing data ([GH-130](https://github.com/ystia/yorc/issues/130))

### BUG FIXES

* Inputs are not injected into Slurm (srun) jobs ([GH-161](https://github.com/ystia/yorc/issues/161))
* Yorc consul service registration fails if using TLS ([GH-153](https://github.com/ystia/yorc/issues/153))
* Retrieving operation output when provisioning several instances resolves to the same value for all instances even if they are actually different ([GH-171](https://github.com/ystia/yorc/issues/171))

## 3.1.0-M3 (September 14, 2018)

### IMPROVEMENTS

* Allow to use 'In cluster' authentication when Yorc is deployed on Kubernetes. This allows to use credentials provided by Kubernetes itself. ([GH-156](https://github.com/ystia/yorc/issues/156))

### BUG FIXES

* REQ_TARGET keyword into TOSCA functions was broken. This was introduced during the upgrade to Alien4Cloud 2.0 that changed how requirements definition on node templates ([GH-159](https://github.com/ystia/yorc/issues/159))
* Parse Alien specific way of defining properties on relationships ([GH-155](https://github.com/ystia/yorc/issues/155))

## 3.1.0-M2 (August 24, 2018)

### DEPENDENCIES

* The orchestrator requires now at least Ansible 2.6.3 (upgrade from 2.4.1 introduced in [GH-146](https://github.com/ystia/yorc/issues/146))

### IMPROVEMENTS

* Providing Ansible task output in Yorc logs as soon as the task has finished ([GH-146](https://github.com/ystia/yorc/issues/146))

### BUG FIXES

* Parse of TOSCA value assignment literals as string. This prevents issues on strings being interpreted as float and rounded when converted back into strings (GH-137)
* Install missing dependency `jmespath` required by the `json_query` filter of Ansible (GH-139)
* Capabilities context props & attribute are not injected anymore for Ansible recipes implementation (GH-141)

## 3.1.0-M1 (August 6, 2018)

### FEATURES

* Manage applications secrets (GH-134)

### IMPROVEMENTS

* Relax errors on TOSCA get_attributes function resolution that may produce empty results instead of errors (GH-75)

### BUG FIXES

* Fix build issues on go1.11 (GH-72)

## 3.0.0 (July 11, 2018)

### Naming & Open Source community

Yorc 3.0.0 is the first major version since we open-sourced the formerly known Janus project. Previous versions have been made available on GitHub.

We are still shifting some of our tooling like road maps and backlogs publicly available tools. The idea is to make project management clear and to open Yorc to external contributions.

### Shifting to Alien4Cloud 2.0

Alien4Cloud released recently a fantastic major release with new features leveraged by Yorc to deliver a great orchestration solution.

Among many features, the ones we will focus on below are:

* UI redesign: Alien4Cloud 2.0.0 includes various changes in UI in order to make it more consistent and easier to use.
* Topology modifiers: Alien4Cloud 2.0.0 allows to define modifiers that could be executed in various phases prior to the deployment. Those modifiers allow to transform a given TOSCA topology.

### New GCP infrastructure

We are really excited to announce our first support of [Google Cloud Platform](https://cloud.google.com/).

Yorc now natively supports [Google Compute Engine](https://cloud.google.com/compute/) to create compute on demand on GCE.

### New Hosts Pool infrastructure

Yorc 3.0.0 supports a new infrastructure that we called "Hosts Pool". It allows to register generic hosts into Yorc and let Yorc allocate them for deployments. These hosts can be anything, VMs, physical machines, containers, ... whatever as long as we can ssh into them for provisioning. Yorc exposes a REST API and a CLI that allow to manage the hosts pool, making it easy to integrate it with other tools.

For more informations about the Hosts Pool infrastructure, check out [our dedicated documentation](http://yorc.readthedocs.io/en/latest/infrastructures.html#hosts-pool).

### Slurm infrastructure

We made some improvements with our Slurm integration:

* We now support Slurm "features" (which are basically tags on nodes) and "constraints" syntax to allocate nodes. [Examples here](https://wiki.rc.usf.edu/index.php/SLURM_Using_Features_and_Constraints).
* Support of srun and sbatch commands (see Jobs scheduling below)

### Refactoring Kubernetes infrastructure support

In Yorc 2 we made a first experimental integration with Kubernetes. This support and associated TOSCA types are deprecated in Yorc 3.0. Instead we switched to [new TOSCA types defined collectively with Alien4Cloud](http://alien4cloud.github.io/#/documentation/2.0.0/orchestrators/kubernetes/kubernetes_walkthrough.html).

This new integration will allow to build complex Kubernetes topologies.

### Support of Alien4Cloud Services

[Alien4Cloud has a great feature called "Services"](http://alien4cloud.github.io/common/features.html#/documentation/2.0.0/concepts/services.html). It allows both to define part of an application to be exposed as a service so that it can be consumed by other applications, or to register an external service in Alien4Cloud to be exposed and consumed by applications.

This feature allows to build new use cases like cross-infrastructure deployments or shared services among many others.

We are very excited to support it!

### Operations on orchestrator's host

Yet another super interesting feature! Until now TOSCA components handled by Yorc were designed to be hosted on a compute (whatever it was) that means that component's life-cycle scripts were executed on the provisioned compute. This feature allows to design components that will not necessary be hosted on a compute, and if not, life-cycle scripts are executed on the Yorc's host.

This opens a wide range of new use cases. You can for instance implement new computes implementations in pure TOSCA by calling cloud-providers CLI tools or interact with external services

Icing on the cake, for security reasons those executions are by default sand-boxed into containers to protect the host from mistakes and malicious usages.

### Jobs scheduling

This release brings a tech preview support of jobs scheduling. It allows to design workloads made of Jobs that could interact with each other and with other "standard" TOSCA component within an application. We worked hard together with the Alien4Cloud team to extent TOSCA to support Jobs scheduling.

In this release we mainly focused on the integration with Slurm for supporting this feature (but we are also working on Kubernetes for the next release :smile:). Bellow are new supported TOSCA types and implementations:

* SlurmJobs: will lead to issuing a srun command with a given executable file.  
* SlurmBatch: will lead to issuing a sbatch command with a given batch file and associated executables
* Singularity integration: allows to execute a Singularity container instead of an executable file.

### Mutual SSL auth between Alien & Yorc

Alien4Cloud and Yorc can now mutually authenticate themselves with TLS certificates.

### New Logs formating

We constantly try to improve feedback returned to our users about runtime execution. In this release we are publishing logs with more context on the node/instance/operation/interface to which the log relates to.

### Monitoring

Yorc 3.0 brings foundations on applicative monitoring, it allows to monitor compute liveness at a interval defined by the user. When a compute goes down or up we use or events API to notify the user and Alien4Cloud to monitor an application visually within the runtime view.

Our monitoring implementation was designed to be a fault-tolerant service.<|MERGE_RESOLUTION|>--- conflicted
+++ resolved
@@ -2,15 +2,13 @@
 
 ## UNRELEASED
 
-<<<<<<< HEAD
 ### FEATURES
 
 * Support Kubernetes Jobs. ([GH-86](https://github.com/ystia/yorc/issues/86))
-=======
+
 ### ENHANCEMENTS
 
 * Allow user to provide an already existing namespace to use when creating Kubernetes resources ([GH-76](https://github.com/ystia/yorc/issues/76))
->>>>>>> 50ae7b48
 
 ### BUG FIXES
 
