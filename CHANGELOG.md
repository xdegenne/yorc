# Yorc Changelog

## UNRELEASED

### BUG FIXES

<<<<<<< HEAD
* REQ_TARGET keyword into TOSCA functions was broken. This was introduced during the upgrade to Alien4Cloud 2.0 that changed how requirements definition on node templates ([GH-159](https://github.com/ystia/yorc/issues/159))
=======
* Inputs are not injected into Slurm (srun) jobs ([GH-161](https://github.com/ystia/yorc/issues/161))
* Retrieving operation output when provisioning several instances resolves to the same value for all instances even if they are actually different ([GH-171](https://github.com/ystia/yorc/issues/171))
>>>>>>> 4ac4d3b1

### ENHANCEMENTS

* Concurrent workflows and custom commands executions are now allowed except when a deployment/undeployment/scaling operation is in progress ([GH-182](https://github.com/ystia/yorc/issues/182))

## 3.0.1 (August 24, 2018)

### BUG FIXES

* Fix build issues on go1.11 (GH-144 backport of GH-72)
* Parse of TOSCA value assignment literals as string. This prevents issues on strings being interpreted as float and rounded when converted back into strings (GH-143 backport of GH-137)
* Install missing dependency `jmespath` required by the `json_query` filter of Ansible (GH-145 backport of GH-139)

## 3.0.0 (July 11, 2018)

### Naming & Open Source community

Yorc 3.0.0 is the first major version since we open-sourced the formerly known Janus project. Previous versions have been made available on GitHub.

We are still shifting some of our tooling like road maps and backlogs publicly available tools. The idea is to make project management clear and to open Yorc to external contributions.

### Shifting to Alien4Cloud 2.0

Alien4Cloud released recently a fantastic major release with new features leveraged by Yorc to deliver a great orchestration solution.

Among many features, the ones we will focus on below are:

* UI redesign: Alien4Cloud 2.0.0 includes various changes in UI in order to make it more consistent and easier to use.
* Topology modifiers: Alien4Cloud 2.0.0 allows to define modifiers that could be executed in various phases prior to the deployment. Those modifiers allow to transform a given TOSCA topology.

### New GCP infrastructure

We are really excited to announce our first support of [Google Cloud Platform](https://cloud.google.com/).

Yorc now natively supports [Google Compute Engine](https://cloud.google.com/compute/) to create compute on demand on GCE.

### New Hosts Pool infrastructure

Yorc 3.0.0 supports a new infrastructure that we called "Hosts Pool". It allows to register generic hosts into Yorc and let Yorc allocate them for deployments. These hosts can be anything, VMs, physical machines, containers, ... whatever as long as we can ssh into them for provisioning. Yorc exposes a REST API and a CLI that allow to manage the hosts pool, making it easy to integrate it with other tools.

For more informations about the Hosts Pool infrastructure, check out [our dedicated documentation](http://yorc.readthedocs.io/en/latest/infrastructures.html#hosts-pool).

### Slurm infrastructure

We made some improvements with our Slurm integration:

* We now support Slurm "features" (which are basically tags on nodes) and "constraints" syntax to allocate nodes. [Examples here](https://wiki.rc.usf.edu/index.php/SLURM_Using_Features_and_Constraints).
* Support of srun and sbatch commands (see Jobs scheduling below)

### Refactoring Kubernetes infrastructure support

In Yorc 2 we made a first experimental integration with Kubernetes. This support and associated TOSCA types are deprecated in Yorc 3.0. Instead we switched to [new TOSCA types defined collectively with Alien4Cloud](http://alien4cloud.github.io/#/documentation/2.0.0/orchestrators/kubernetes/kubernetes_walkthrough.html).

This new integration will allow to build complex Kubernetes topologies.

### Support of Alien4Cloud Services

[Alien4Cloud has a great feature called "Services"](http://alien4cloud.github.io/common/features.html#/documentation/2.0.0/concepts/services.html). It allows both to define part of an application to be exposed as a service so that it can be consumed by other applications, or to register an external service in Alien4Cloud to be exposed and consumed by applications.

This feature allows to build new use cases like cross-infrastructure deployments or shared services among many others.

We are very excited to support it!

### Operations on orchestrator's host

Yet another super interesting feature! Until now TOSCA components handled by Yorc were designed to be hosted on a compute (whatever it was) that means that component's life-cycle scripts were executed on the provisioned compute. This feature allows to design components that will not necessary be hosted on a compute, and if not, life-cycle scripts are executed on the Yorc's host.

This opens a wide range of new use cases. You can for instance implement new computes implementations in pure TOSCA by calling cloud-providers CLI tools or interact with external services

Icing on the cake, for security reasons those executions are by default sand-boxed into containers to protect the host from mistakes and malicious usages.

### Jobs scheduling

This release brings a tech preview support of jobs scheduling. It allows to design workloads made of Jobs that could interact with each other and with other "standard" TOSCA component within an application. We worked hard together with the Alien4Cloud team to extent TOSCA to support Jobs scheduling.

In this release we mainly focused on the integration with Slurm for supporting this feature (but we are also working on Kubernetes for the next release :smile:). Bellow are new supported TOSCA types and implementations:

* SlurmJobs: will lead to issuing a srun command with a given executable file.  
* SlurmBatch: will lead to issuing a sbatch command with a given batch file and associated executables
* Singularity integration: allows to execute a Singularity container instead of an executable file.

### Mutual SSL auth between Alien & Yorc

Alien4Cloud and Yorc can now mutually authenticate themselves with TLS certificates.

### New Logs formating

We constantly try to improve feedback returned to our users about runtime execution. In this release we are publishing logs with more context on the node/instance/operation/interface to which the log relates to.

### Monitoring

Yorc 3.0 brings foundations on applicative monitoring, it allows to monitor compute liveness at a interval defined by the user. When a compute goes down or up we use or events API to notify the user and Alien4Cloud to monitor an application visually within the runtime view.

Our monitoring implementation was designed to be a fault-tolerant service.<|MERGE_RESOLUTION|>--- conflicted
+++ resolved
@@ -4,12 +4,9 @@
 
 ### BUG FIXES
 
-<<<<<<< HEAD
 * REQ_TARGET keyword into TOSCA functions was broken. This was introduced during the upgrade to Alien4Cloud 2.0 that changed how requirements definition on node templates ([GH-159](https://github.com/ystia/yorc/issues/159))
-=======
 * Inputs are not injected into Slurm (srun) jobs ([GH-161](https://github.com/ystia/yorc/issues/161))
 * Retrieving operation output when provisioning several instances resolves to the same value for all instances even if they are actually different ([GH-171](https://github.com/ystia/yorc/issues/171))
->>>>>>> 4ac4d3b1
 
 ### ENHANCEMENTS
 
