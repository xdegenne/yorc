--- conflicted
+++ resolved
@@ -168,23 +168,11 @@
 		return nil
 	}
 	s.setStatus(tasks.TaskStepStatusRUNNING)
-<<<<<<< HEAD
 
 	ctx, cancelWf := context.WithCancel(ctx)
 	defer cancelWf()
 	if !s.IsOnCancelPath {
 		tasks.MonitorTaskCancellation(ctx, kv, s.t.taskID, func() {
-=======
-	logOptFields, _ := events.FromContext(ctx)
-	// Create a new context to handle gracefully current step termination when an error occurred during another step
-	wfCtx, cancelWf := context.WithCancel(events.NewContext(context.Background(), logOptFields))
-	waitDoneCh := make(chan struct{})
-	defer close(waitDoneCh)
-	go func() {
-		select {
-		case <-w.shutdownCh:
-			log.Printf("Shutdown signal has been sent.Step %q will be canceled", s.Name)
->>>>>>> 1e7d35f6
 			s.setStatus(tasks.TaskStepStatusCANCELED)
 			cancelWf()
 			err := s.registerOnCancelOrFailureSteps(ctx, workflowName, s.OnCancel)
