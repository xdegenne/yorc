// Copyright 2018 Bull S.A.S. Atos Technologies - Bull, Rue Jean Jaures, B.P.68, 78340, Les Clayes-sous-Bois, France.
//
// Licensed under the Apache License, Version 2.0 (the "License");
// you may not use this file except in compliance with the License.
// You may obtain a copy of the License at
//
//      http://www.apache.org/licenses/LICENSE-2.0
//
// Unless required by applicable law or agreed to in writing, software
// distributed under the License is distributed on an "AS IS" BASIS,
// WITHOUT WARRANTIES OR CONDITIONS OF ANY KIND, either express or implied.
// See the License for the specific language governing permissions and
// limitations under the License.

package kubernetes

import (
	"context"
	"encoding/base64"
	"encoding/json"
	"fmt"
	"net/url"
	"path"
	"strconv"
	"strings"
	"time"

	"github.com/hashicorp/consul/api"
	"github.com/pkg/errors"

	apiv1 "k8s.io/api/core/v1"
	"k8s.io/api/extensions/v1beta1"
	metav1 "k8s.io/apimachinery/pkg/apis/meta/v1"
	"k8s.io/client-go/kubernetes"

	"github.com/ystia/yorc/config"
	"github.com/ystia/yorc/deployments"
	"github.com/ystia/yorc/events"
	"github.com/ystia/yorc/helper/consulutil"
	"github.com/ystia/yorc/log"
	"github.com/ystia/yorc/prov"
	"github.com/ystia/yorc/prov/operations"
	"github.com/ystia/yorc/tasks"
)

// An EnvInput represent a TOSCA operation input
//
// This element is exported in order to be used by text.Template but should be consider as internal

const deploymentResourceType string = "yorc.nodes.kubernetes.api.types.DeploymentResource"
const serviceResourceType string = "yorc.nodes.kubernetes.api.types.ServiceResource"

type k8sResourceOperation int

const (
	k8sCreateOperation k8sResourceOperation = iota
	k8sDeleteOperation
	k8sScaleOperation
)

type execution interface {
	execute(ctx context.Context, clientset *kubernetes.Clientset) error
}

type executionScript struct {
	*executionCommon
}

type dockerConfigEntry struct {
	Username string `json:"username"`
	Password string `json:"password"`
	Email    string `json:"email,omitempty"`
	Auth     string `json:"auth"`
}

type executionCommon struct {
	kv             *api.KV
	cfg            config.Configuration
	deploymentID   string
	taskID         string
	taskType       tasks.TaskType
	NodeName       string
	Operation      prov.Operation
	NodeType       string
	Description    string
	EnvInputs      []*operations.EnvInput
	VarInputsNames []string
	Repositories   map[string]string
	SecretRepoName string
}

func newExecution(kv *api.KV, cfg config.Configuration, taskID, deploymentID, nodeName string, operation prov.Operation) (execution, error) {
	taskType, err := tasks.GetTaskType(kv, taskID)
	if err != nil {
		return nil, err
	}

	execCommon := &executionCommon{kv: kv,
		cfg:            cfg,
		deploymentID:   deploymentID,
		NodeName:       nodeName,
		Operation:      operation,
		VarInputsNames: make([]string, 0),
		EnvInputs:      make([]*operations.EnvInput, 0),
		taskID:         taskID,
		taskType:       taskType,
	}

	return execCommon, execCommon.resolveOperation()
}

func (e *executionCommon) resolveOperation() error {
	var err error
	e.NodeType, err = deployments.GetNodeType(e.kv, e.deploymentID, e.NodeName)
	return err
}

func (e *executionCommon) execute(ctx context.Context, clientset *kubernetes.Clientset) (err error) {
	// TODO is there any reason for recreating a new generator for each execution?
	generator := newGenerator(e.kv, e.cfg)
	instances, err := tasks.GetInstances(e.kv, e.taskID, e.deploymentID, e.NodeName)
	nbInstances := int32(len(instances))

	// Supporting both fully qualified and short standard operation names, ie.
	// - tosca.interfaces.node.lifecycle.standard.operation
	// or
	// - standard.operation
	operationName := strings.TrimPrefix(strings.ToLower(e.Operation.Name),
		"tosca.interfaces.node.lifecycle.")
	switch operationName {
	case "standard.create":
		return e.manageKubernetesResource(ctx, clientset, generator, k8sCreateOperation)
	case "standard.configure":
		log.Printf("Voluntary bypassing operation %s", e.Operation.Name)
		return nil
	case "standard.start":
		if e.taskType == tasks.TaskTypeScaleOut {
			log.Println("Scale up node !")
			err = e.scaleNode(ctx, clientset, tasks.TaskTypeScaleOut, nbInstances)
		} else {
			log.Println("Deploy node !")
			err = e.deployNode(ctx, clientset, generator, nbInstances)
		}
		if err != nil {
			return err
		}
		return e.checkNode(ctx, clientset, generator)
	case "standard.stop":
		if e.taskType == tasks.TaskTypeScaleIn {
			log.Println("Scale down node !")
			return e.scaleNode(ctx, clientset, tasks.TaskTypeScaleIn, nbInstances)
		}
		return e.uninstallNode(ctx, clientset)
	case "standard.delete":
		return e.manageKubernetesResource(ctx, clientset, generator, k8sDeleteOperation)
	case "org.alien4cloud.management.clustercontrol.scale":
		return e.manageKubernetesResource(ctx, clientset, generator, k8sScaleOperation)
	default:
		return errors.Errorf("Unsupported operation %q", e.Operation.Name)
	}

}

func (e *executionCommon) manageKubernetesResource(ctx context.Context, clientset *kubernetes.Clientset, generator *k8sGenerator, op k8sResourceOperation) error {
	rSpec, err := deployments.GetNodePropertyValue(e.kv, e.deploymentID, e.NodeName, "resource_spec")
	if err != nil {
		return err
	}

	if rSpec == nil {
		return errors.Errorf("no resource_spec defined for node %q", e.NodeName)
	}
	switch e.NodeType {
	case deploymentResourceType:
		return e.manageDeploymentResource(ctx, clientset, generator, op, rSpec.RawString())
	case serviceResourceType:
		return e.manageServiceResource(ctx, clientset, generator, op, rSpec.RawString())
	default:
		return errors.Errorf("Unsupported k8s resource type %q", e.NodeType)
	}
}

func (e *executionCommon) replaceServiceIPInDeploymentSpec(ctx context.Context, clientset *kubernetes.Clientset, namespace, rSpec string) (string, error) {
	serviceDepsLookups, err := deployments.GetNodePropertyValue(e.kv, e.deploymentID, e.NodeName, "service_dependency_lookups")
	if err != nil {
		return rSpec, err
	}
	if serviceDepsLookups != nil && serviceDepsLookups.RawString() != "" {
		for _, srvLookup := range strings.Split(serviceDepsLookups.RawString(), ",") {
			srvLookupArgs := strings.SplitN(srvLookup, ":", 2)
			srvPlaceholder := "${" + srvLookupArgs[0] + "}"
			if !strings.Contains(rSpec, srvPlaceholder) || len(srvLookupArgs) != 2 {
				// No need to make an API call if there is no placeholder to replace
				// Alien set services lookups on all nodes
				continue
			}
			srvName := srvLookupArgs[1]
			srv, err := clientset.Services(namespace).Get(srvName, metav1.GetOptions{})
			if err != nil {
				return rSpec, errors.Wrapf(err, "failed to retrieve ClusterIP for service %q", srvName)
			}
			if srv.Spec.ClusterIP == "" || srv.Spec.ClusterIP == "None" {
				// Not supported
				return rSpec, errors.Wrapf(err, "failed to retrieve ClusterIP for service %q, (value=%q)", srvName, srv.Spec.ClusterIP)
			}
			rSpec = strings.Replace(rSpec, srvPlaceholder, srv.Spec.ClusterIP, -1)
		}
	}
	return rSpec, nil
}

func (e *executionCommon) manageDeploymentResource(ctx context.Context, clientset *kubernetes.Clientset, generator *k8sGenerator, operationType k8sResourceOperation, rSpec string) (err error) {
	if rSpec == "" {
		return errors.Errorf("Missing mandatory resource_spec property for node %s", e.NodeName)
	}

	// Unmarshal JSON to k8s data structs
	var deploymentRepr v1beta1.Deployment
	if err = json.Unmarshal([]byte(rSpec), &deploymentRepr); err != nil {
		return errors.Errorf("The resource-spec JSON unmarshaling failed: %s", err)
	}

	// Get the namespace if provided. Otherwise, the namespace is generated using the default yorc policy
	objectMeta := deploymentRepr.ObjectMeta
	var namespaceName string
	var namespaceProvided bool
	namespaceName, namespaceProvided = getNamespace(e.deploymentID, objectMeta)

	switch operationType {
	case k8sCreateOperation:
		if !namespaceProvided {
			err = createNamespaceIfMissing(e.deploymentID, namespaceName, clientset)
			if err != nil {
				return err
			}
			events.WithContextOptionalFields(ctx).NewLogEntry(events.LogLevelINFO, e.deploymentID).Registerf("k8s Namespace %s created", namespaceName)
		}
		// Update resource_spec with actual reference to used services, if necessary
		rSpec, err = e.replaceServiceIPInDeploymentSpec(ctx, clientset, namespaceName, rSpec)
		if err != nil {
			return err
		}
		// Create Deployment k8s resource
		deployment, err := clientset.ExtensionsV1beta1().Deployments(namespaceName).Create(&deploymentRepr)
		if err != nil {
			return err
		}

		streamDeploymentLogs(ctx, e.deploymentID, clientset, deployment)

		err = waitForDeploymentCompletion(ctx, e.deploymentID, clientset, deployment)
		if err != nil {
			return err
		}
<<<<<<< HEAD

		events.WithContextOptionalFields(ctx).NewLogEntry(events.LogLevelDEBUG, e.deploymentID).Registerf("k8s Deployment %s created in namespace %s", deployment.Name, namespaceName)
=======
		err = deployments.SetAttributeForAllInstances(e.kv, e.deploymentID, e.NodeName, "replicas", fmt.Sprint(*deployment.Spec.Replicas))
		if err != nil {
			return err
		}
		events.WithContextOptionalFields(ctx).NewLogEntry(events.LogLevelDEBUG, e.deploymentID).Registerf("k8s Deployment %s created in namespace %s", deployment.Name, namespace)
>>>>>>> bb3ade11
	case k8sDeleteOperation:
		// Delete Deployment k8s resource
		var deploymentName string
		deploymentName = deploymentRepr.Name
		events.WithContextOptionalFields(ctx).NewLogEntry(events.LogLevelDEBUG, e.deploymentID).Registerf("Delete k8s Deployment %s", deploymentName)

		deployment, err := clientset.ExtensionsV1beta1().Deployments(namespaceName).Get(deploymentName, metav1.GetOptions{})
		if err != nil {
			return err
		}
		streamDeploymentLogs(ctx, e.deploymentID, clientset, deployment)

		deletePolicy := metav1.DeletePropagationForeground
		var gracePeriod int64 = 5
		if err = clientset.ExtensionsV1beta1().Deployments(namespaceName).Delete(deploymentName, &metav1.DeleteOptions{
			GracePeriodSeconds: &gracePeriod, PropagationPolicy: &deletePolicy}); err != nil {
			return err
		}

		// TODO make timeout configurable
		ctx, cancel := context.WithTimeout(ctx, 5*time.Minute)
		defer cancel()
		err = waitForDeploymentDeletion(ctx, clientset, deployment)
		if err != nil {
			return err
		}

		events.WithContextOptionalFields(ctx).NewLogEntry(events.LogLevelINFO, e.deploymentID).Registerf("k8s Deployment %s deleted", deploymentName)

		// Delete namespace if it was not provided
		if !namespaceProvided {
			// Check if other deployments exist in the namespace
			// In that case nothing to do
			nbDeployments, err := deploymentsInNamespace(clientset, namespaceName)
			if err != nil {
				events.WithContextOptionalFields(ctx).NewLogEntry(events.LogLevelINFO, e.deploymentID).Registerf("Cannot delete %s k8s Namespace", namespaceName)
				return err
			}
			if nbDeployments > 0 {
				events.WithContextOptionalFields(ctx).NewLogEntry(events.LogLevelINFO, e.deploymentID).Registerf("Do not delete %s namespace as %d deployments exist", namespaceName, nbDeployments)
			} else {
				err = deleteNamespace(namespaceName, clientset)
				if err != nil {
					events.WithContextOptionalFields(ctx).NewLogEntry(events.LogLevelINFO, e.deploymentID).Registerf("Cannot delete %s k8s Namespace", namespaceName)
					return err
				}
			}
			events.WithContextOptionalFields(ctx).NewLogEntry(events.LogLevelINFO, e.deploymentID).Registerf("k8s Namespace %s deleted", namespaceName)
		}
<<<<<<< HEAD
=======
		events.WithContextOptionalFields(ctx).NewLogEntry(events.LogLevelINFO, e.deploymentID).Registerf("k8s Namespace %s deleted", namespace)
	case k8sScaleOperation:
		expectedInstances, err := tasks.GetTaskInput(e.kv, e.taskID, "EXPECTED_INSTANCES")
		if err != nil {
			return err
		}
		r, err := strconv.ParseInt(expectedInstances, 10, 32)
		if err != nil {
			return errors.Wrapf(err, "failed to parse EXPECTED_INSTANCES: %q parameter as integer", expectedInstances)
		}
		replicas := int32(r)
		deploymentRepr.Spec.Replicas = &replicas

		deployment, err := clientset.ExtensionsV1beta1().Deployments(namespace).Update(&deploymentRepr)
		if err != nil {
			return errors.Wrap(err, "failed to update kubernetes deployment for scaling")
		}
		streamDeploymentLogs(ctx, e.deploymentID, clientset, deployment)

		err = waitForDeploymentCompletion(ctx, e.deploymentID, clientset, deployment)
		if err != nil {
			return err
		}
		err = deployments.SetAttributeForAllInstances(e.kv, e.deploymentID, e.NodeName, "replicas", expectedInstances)
		if err != nil {
			return err
		}
		events.WithContextOptionalFields(ctx).NewLogEntry(events.LogLevelDEBUG, e.deploymentID).Registerf("k8s Deployment %s scaled to %s instances in namespace %s", deployment.Name, expectedInstances, namespace)
>>>>>>> bb3ade11
	default:
		return errors.Errorf("Unsupported operation on k8s resource")
	}

	return nil
}

func (e *executionCommon) manageServiceResource(ctx context.Context, clientset *kubernetes.Clientset, generator *k8sGenerator, operationType k8sResourceOperation, rSpec string) (err error) {
	var serviceRepr apiv1.Service
	if rSpec == "" {
		return errors.Errorf("Missing mandatory resource_spec property for node %s", e.NodeName)
	}

	// Unmarshal JSON to k8s data structs
	if err = json.Unmarshal([]byte(rSpec), &serviceRepr); err != nil {
		return errors.Errorf("The resource-spec JSON unmarshaling failed: %s", err)
	}

	// Get the namespace if provided. Otherwise, the namespace is generated using the default yorc policy
	objectMeta := serviceRepr.ObjectMeta
	var namespace string
	namespace, _ = getNamespace(e.deploymentID, objectMeta)

	switch operationType {
	case k8sCreateOperation:
		// Create Service k8s resource
		service, err := clientset.CoreV1().Services(namespace).Create(&serviceRepr)
		if err != nil {
			return errors.Wrap(err, "Failed to create service")
		}

		events.WithContextOptionalFields(ctx).NewLogEntry(events.LogLevelDEBUG, e.deploymentID).Registerf("k8s Service %s created in namespace %s", service.Name, namespace)

		kubConf := e.cfg.Infrastructures["kubernetes"]
		kubMasterIP := kubConf.GetString("master_url")
		u, _ := url.Parse(kubMasterIP)
		h := strings.Split(u.Host, ":")
		for _, val := range service.Spec.Ports {
			if val.NodePort != 0 {
				str := fmt.Sprintf("http://%s:%d", h[0], val.NodePort)
				events.WithContextOptionalFields(ctx).NewLogEntry(events.LogLevelDEBUG, e.deploymentID).Registerf("%s : %s: %d:%d mapped to %s", service.Name, val.Name, val.Port, val.TargetPort.IntVal, str)
				err = deployments.SetAttributeForAllInstances(e.kv, e.deploymentID, e.NodeName, "k8s_service_url", str)
				if err != nil {
					return errors.Wrap(err, "Failed to set attribute")
				}
			}
		}
	case k8sDeleteOperation:
		// Delete Deployment k8s resource
		var serviceName string
		serviceName = serviceRepr.Name
		events.WithContextOptionalFields(ctx).NewLogEntry(events.LogLevelDEBUG, e.deploymentID).Registerf("Delete k8s Service %s", serviceName)

		err = clientset.CoreV1().Services(namespace).Delete(serviceName, nil)
		if err != nil {
			return errors.Wrap(err, "Failed to delete service")
		}

		events.WithContextOptionalFields(ctx).NewLogEntry(events.LogLevelINFO, e.deploymentID).Registerf("k8s Service %s deleted!", serviceName)
	default:
		return errors.Errorf("Unsupported operation on k8s resource")
	}
	return nil
}

func (e *executionCommon) parseEnvInputs() []apiv1.EnvVar {
	var data []apiv1.EnvVar

	for _, val := range e.EnvInputs {
		tmp := apiv1.EnvVar{Name: val.Name, Value: val.Value}
		data = append(data, tmp)
	}

	return data
}

func (e *executionCommon) checkRepository(ctx context.Context, clientset *kubernetes.Clientset, generator *k8sGenerator) error {
	namespace, err := defaultNamespace(e.deploymentID)
	if err != nil {
		return err
	}

	repoName, err := deployments.GetOperationImplementationRepository(e.kv, e.deploymentID, e.Operation.ImplementedInNodeTemplate, e.NodeType, e.Operation.Name)
	if err != nil {
		return err
	}

	secret, err := clientset.CoreV1().Secrets(namespace).Get(repoName, metav1.GetOptions{})
	if err == nil && secret.Name == repoName {
		return nil
	}

	repoURL, err := deployments.GetRepositoryURLFromName(e.kv, e.deploymentID, repoName)
	if repoURL == deployments.DockerHubURL {
		return nil
	}

	//Generate a new secret
	var byteD []byte
	var dockercfgAuth dockerConfigEntry

	if tokenType, _ := deployments.GetRepositoryTokenTypeFromName(e.kv, e.deploymentID, repoName); tokenType == "password" {
		token, user, err := deployments.GetRepositoryTokenUserFromName(e.kv, e.deploymentID, repoName)
		if err != nil {
			return err
		}
		dockercfgAuth.Username = user
		dockercfgAuth.Password = token
		dockercfgAuth.Auth = base64.StdEncoding.EncodeToString([]byte(user + ":" + token))
		dockercfgAuth.Email = "test@test.com"
	}

	dockerCfg := map[string]dockerConfigEntry{repoURL: dockercfgAuth}

	repoName = strings.ToLower(repoName)
	byteD, err = json.Marshal(dockerCfg)
	if err != nil {
		return err
	}

	_, err = generator.createNewRepoSecret(clientset, namespace, repoName, byteD)
	e.SecretRepoName = repoName

	if err != nil {
		return err
	}

	return nil
}

func (e *executionCommon) scaleNode(ctx context.Context, clientset *kubernetes.Clientset, scaleType tasks.TaskType, nbInstances int32) error {
	namespace, err := defaultNamespace(e.deploymentID)
	if err != nil {
		return err
	}

	deployment, err := clientset.ExtensionsV1beta1().Deployments(namespace).Get(strings.ToLower(e.cfg.ResourcesPrefix+e.NodeName), metav1.GetOptions{})

	replica := *deployment.Spec.Replicas
	if scaleType == tasks.TaskTypeScaleOut {
		replica = replica + nbInstances
	} else if scaleType == tasks.TaskTypeScaleIn {
		replica = replica - nbInstances
	}

	deployment.Spec.Replicas = &replica
	_, err = clientset.ExtensionsV1beta1().Deployments(namespace).Update(deployment)
	if err != nil {
		return errors.Wrap(err, "Failed to scale deployment")
	}

	return nil
}

func (e *executionCommon) deployNode(ctx context.Context, clientset *kubernetes.Clientset, generator *k8sGenerator, nbInstances int32) error {
	namespace, err := defaultNamespace(e.deploymentID)
	if err != nil {
		return err
	}

	err = createNamespaceIfMissing(e.deploymentID, namespace, clientset)
	if err != nil {
		return err
	}

	err = e.checkRepository(ctx, clientset, generator)
	if err != nil {
		return err
	}

	e.EnvInputs, e.VarInputsNames, err = operations.ResolveInputs(e.kv, e.deploymentID, e.NodeName, e.taskID, e.Operation)
	if err != nil {
		return err
	}
	inputs := e.parseEnvInputs()

	deployment, service, err := generator.generateDeployment(e.deploymentID, e.NodeName, e.Operation, e.NodeType, e.SecretRepoName, inputs, nbInstances)
	if err != nil {
		return err
	}

	_, err = clientset.ExtensionsV1beta1().Deployments(namespace).Create(&deployment)

	if err != nil {
		return errors.Wrap(err, "Failed to create deployment")
	}

	if service.Name != "" {
		serv, err := clientset.CoreV1().Services(namespace).Create(&service)
		if err != nil {
			return errors.Wrap(err, "Failed to create service")
		}
		var s string
		for _, val := range serv.Spec.Ports {
			kubConf := e.cfg.Infrastructures["kubernetes"]
			kubMasterIP := kubConf.GetString("master_url")
			u, _ := url.Parse(kubMasterIP)
			h := strings.Split(u.Host, ":")
			str := fmt.Sprintf("http://%s:%d", h[0], val.NodePort)

			log.Printf("%s : %s: %d:%d mapped to %s", serv.Name, val.Name, val.Port, val.TargetPort.IntVal, str)

			s = fmt.Sprintf("%s %d ==> %s \n", s, val.Port, str)

			if val.NodePort != 0 {
				// The service is accessible to an external IP address through
				// this port. Updating the corresponding public endpoints
				// kubernetes port mapping
				err := e.updatePortMappingPublicEndpoints(val.Port, h[0], val.NodePort)
				if err != nil {
					return errors.Wrap(err, "Failed to update endpoint capabilities port mapping")
				}
			}
		}
		err = deployments.SetAttributeForAllInstances(e.kv, e.deploymentID, e.NodeName, "k8s_service_url", s)
		if err != nil {
			return errors.Wrap(err, "Failed to set attribute")
		}

		// Legacy
		err = deployments.SetAttributeForAllInstances(e.kv, e.deploymentID, e.NodeName, "ip_address", service.Name)
		if err != nil {
			return errors.Wrap(err, "Failed to set attribute")
		}

		err = deployments.SetAttributeForAllInstances(e.kv, e.deploymentID, e.NodeName, "k8s_service_name", service.Name)
		if err != nil {
			return errors.Wrap(err, "Failed to set attribute")
		}
		// TODO check that it is a good idea to use it as endpoint ip_address
		err = deployments.SetCapabilityAttributeForAllInstances(e.kv, e.deploymentID, e.NodeName, "endpoint", "ip_address", service.Name)
		if err != nil {
			return errors.Wrap(err, "Failed to set capability attribute")
		}
	}

	// TODO this is very bad but we need to add a hook in order to undeploy our pods we the tosca node stops
	// It will be better if we have a Kubernetes node type with a default stop implementation that will be inherited by
	// sub components.
	// So let's add an implementation of the stop operation in the node type
	return e.setUnDeployHook()
}

func (e *executionCommon) setUnDeployHook() error {
	_, err := deployments.GetNodeTypeImplementingAnOperation(e.kv, e.deploymentID, e.NodeName, "tosca.interfaces.node.lifecycle.standard.stop")
	if err != nil {
		if !deployments.IsOperationNotImplemented(err) {
			return err
		}
		// Set an implementation type
		// TODO this works as long as Alien still add workflow steps for those operations even if there is no real operation defined
		// As this sounds like a hack we do not create a method in the deployments package to do it
		_, errGrp, store := consulutil.WithContext(context.Background())
		opPath := path.Join(consulutil.DeploymentKVPrefix, e.deploymentID, "topology/types", e.NodeType, "interfaces/standard/stop")
		store.StoreConsulKeyAsString(path.Join(opPath, "name"), "stop")
		store.StoreConsulKeyAsString(path.Join(opPath, "implementation/type"), kubernetesArtifactImplementation)
		store.StoreConsulKeyAsString(path.Join(opPath, "implementation/description"), "Auto-generated operation")
		return errGrp.Wait()
	}
	// There is already a custom stop operation defined in the type hierarchy let's use it
	return nil
}

func (e *executionCommon) checkNode(ctx context.Context, clientset *kubernetes.Clientset, generator *k8sGenerator) error {
	namespace, err := defaultNamespace(e.deploymentID)
	if err != nil {
		return err
	}

	deploymentReady := false
	var available int32 = -1

	for !deploymentReady {
		deployment, err := clientset.ExtensionsV1beta1().Deployments(namespace).Get(strings.ToLower(e.cfg.ResourcesPrefix+e.NodeName), metav1.GetOptions{})
		if err != nil {
			return errors.Wrap(err, "Failed fetch deployment")
		}
		if available != deployment.Status.AvailableReplicas {
			available = deployment.Status.AvailableReplicas
			log.Printf("Deployment %s : %d pod available of %d", e.NodeName, available, *deployment.Spec.Replicas)
		}

		if deployment.Status.AvailableReplicas == *deployment.Spec.Replicas {
			deploymentReady = true
		} else {
			selector := ""
			for key, val := range deployment.Spec.Selector.MatchLabels {
				if selector != "" {
					selector += ","
				}
				selector += key + "=" + val
			}
			//log.Printf("selector: %s", selector)
			pods, _ := clientset.CoreV1().Pods(namespace).List(
				metav1.ListOptions{
					LabelSelector: selector,
				})

			// We should always have only 1 pod (as the Replica is set to 1)
			for _, podItem := range pods.Items {

				//log.Printf("Check pod %s", podItem.Name)
				err := e.checkPod(ctx, clientset, generator, podItem.Name)
				if err != nil {
					return err
				}

			}
		}

		time.Sleep(2 * time.Second)
	}

	return nil
}

func (e *executionCommon) checkPod(ctx context.Context, clientset *kubernetes.Clientset, generator *k8sGenerator, podName string) error {
	namespace, err := defaultNamespace(e.deploymentID)
	if err != nil {
		return err
	}

	status := apiv1.PodUnknown
	latestReason := ""

	for status != apiv1.PodRunning && latestReason != "ErrImagePull" && latestReason != "InvalidImageName" {
		pod, err := clientset.CoreV1().Pods(namespace).Get(podName, metav1.GetOptions{})

		if err != nil {
			return errors.Wrap(err, "Failed to fetch pod")
		}

		status = pod.Status.Phase

		if status == apiv1.PodPending && len(pod.Status.ContainerStatuses) > 0 {
			if pod.Status.ContainerStatuses[0].State.Waiting != nil {
				reason := pod.Status.ContainerStatuses[0].State.Waiting.Reason
				if reason != latestReason {
					latestReason = reason
					log.Printf(pod.Name + " : " + string(pod.Status.Phase) + "->" + reason)
					events.WithContextOptionalFields(ctx).NewLogEntry(events.LogLevelINFO, e.deploymentID).RegisterAsString("Pod status : " + pod.Name + " : " + string(pod.Status.Phase) + " -> " + reason)
				}
			}

		} else {
			ready := true
			cond := apiv1.PodCondition{}
			for _, condition := range pod.Status.Conditions {
				if condition.Status == apiv1.ConditionFalse {
					ready = false
					cond = condition
				}
			}

			if !ready {
				state := ""
				reason := ""
				message := "running"

				if pod.Status.ContainerStatuses[0].State.Waiting != nil {
					state = "waiting"
					reason = pod.Status.ContainerStatuses[0].State.Waiting.Reason
					message = pod.Status.ContainerStatuses[0].State.Waiting.Message
				} else if pod.Status.ContainerStatuses[0].State.Terminated != nil {
					state = "terminated"
					reason = pod.Status.ContainerStatuses[0].State.Terminated.Reason
					message = pod.Status.ContainerStatuses[0].State.Terminated.Message
				}

				events.WithContextOptionalFields(ctx).NewLogEntry(events.LogLevelINFO, e.deploymentID).RegisterAsString("Pod status : " + pod.Name + " : " + string(pod.Status.Phase) + " (" + state + ")")
				if reason == "RunContainerError" {
					logs, err := clientset.CoreV1().Pods(namespace).GetLogs(strings.ToLower(e.cfg.ResourcesPrefix+e.NodeName), &apiv1.PodLogOptions{}).Do().Raw()
					if err != nil {
						return errors.Wrap(err, "Failed to fetch pod logs")
					}
					podLogs := string(logs)
					log.Printf("Pod failed to start reason : %s --- Message : %s --- Pod logs : %s", reason, message, podLogs)
				}

				log.Printf("Pod failed to start reason : %s --- Message : %s -- condition : %s", reason, message, cond.Message)
			}
		}

		if status != apiv1.PodRunning {
			time.Sleep(2 * time.Second)
		}
	}

	return nil
}

func (e *executionCommon) uninstallNode(ctx context.Context, clientset *kubernetes.Clientset) error {
	namespace, err := defaultNamespace(e.deploymentID)
	if err != nil {
		return err
	}

	if deployment, err := clientset.ExtensionsV1beta1().Deployments(namespace).Get(strings.ToLower(e.cfg.ResourcesPrefix+e.NodeName), metav1.GetOptions{}); err == nil {
		replica := int32(0)
		deployment.Spec.Replicas = &replica
		_, err = clientset.ExtensionsV1beta1().Deployments(namespace).Update(deployment)

		err = clientset.ExtensionsV1beta1().Deployments(namespace).Delete(strings.ToLower(e.cfg.ResourcesPrefix+e.NodeName), &metav1.DeleteOptions{})
		if err != nil {
			return errors.Wrap(err, "Failed to delete deployment")
		}
		log.Printf("Deployment deleted")
	}

	if _, err = clientset.CoreV1().Services(namespace).Get(strings.ToLower(generatePodName(e.cfg.ResourcesPrefix+e.NodeName)), metav1.GetOptions{}); err == nil {
		err = clientset.CoreV1().Services(namespace).Delete(strings.ToLower(generatePodName(e.cfg.ResourcesPrefix+e.NodeName)), &metav1.DeleteOptions{})
		if err != nil {
			return errors.Wrap(err, "Failed to delete service")
		}
		log.Printf("Service deleted")
	}

	if _, err = clientset.CoreV1().Secrets(namespace).Get(e.SecretRepoName, metav1.GetOptions{}); err == nil {
		err = clientset.CoreV1().Secrets(namespace).Delete(e.SecretRepoName, &metav1.DeleteOptions{})
		if err != nil {
			return errors.Wrap(err, "Failed to delete secret")
		}
		log.Printf("Secret deleted")

	}

	if err = clientset.CoreV1().Namespaces().Delete(namespace, &metav1.DeleteOptions{}); err != nil {
		return errors.Wrap(err, "Failed to delete namespace")
	}

	_, err = clientset.CoreV1().Namespaces().Get(namespace, metav1.GetOptions{})

	log.Printf("Waiting for namespace to be fully deleted")
	for err == nil {
		time.Sleep(2 * time.Second)
		_, err = clientset.CoreV1().Namespaces().Get(namespace, metav1.GetOptions{})
	}

	log.Printf("Namespace deleted !")
	return nil
}<|MERGE_RESOLUTION|>--- conflicted
+++ resolved
@@ -252,16 +252,11 @@
 		if err != nil {
 			return err
 		}
-<<<<<<< HEAD
-
+		err = deployments.SetAttributeForAllInstances(e.kv, e.deploymentID, e.NodeName, "replicas", fmt.Sprint(*deployment.Spec.Replicas))
+		if err != nil {
+			return err
+		}
 		events.WithContextOptionalFields(ctx).NewLogEntry(events.LogLevelDEBUG, e.deploymentID).Registerf("k8s Deployment %s created in namespace %s", deployment.Name, namespaceName)
-=======
-		err = deployments.SetAttributeForAllInstances(e.kv, e.deploymentID, e.NodeName, "replicas", fmt.Sprint(*deployment.Spec.Replicas))
-		if err != nil {
-			return err
-		}
-		events.WithContextOptionalFields(ctx).NewLogEntry(events.LogLevelDEBUG, e.deploymentID).Registerf("k8s Deployment %s created in namespace %s", deployment.Name, namespace)
->>>>>>> bb3ade11
 	case k8sDeleteOperation:
 		// Delete Deployment k8s resource
 		var deploymentName string
@@ -311,9 +306,7 @@
 			}
 			events.WithContextOptionalFields(ctx).NewLogEntry(events.LogLevelINFO, e.deploymentID).Registerf("k8s Namespace %s deleted", namespaceName)
 		}
-<<<<<<< HEAD
-=======
-		events.WithContextOptionalFields(ctx).NewLogEntry(events.LogLevelINFO, e.deploymentID).Registerf("k8s Namespace %s deleted", namespace)
+		events.WithContextOptionalFields(ctx).NewLogEntry(events.LogLevelINFO, e.deploymentID).Registerf("k8s Namespace %s deleted", namespaceName)
 	case k8sScaleOperation:
 		expectedInstances, err := tasks.GetTaskInput(e.kv, e.taskID, "EXPECTED_INSTANCES")
 		if err != nil {
@@ -326,7 +319,7 @@
 		replicas := int32(r)
 		deploymentRepr.Spec.Replicas = &replicas
 
-		deployment, err := clientset.ExtensionsV1beta1().Deployments(namespace).Update(&deploymentRepr)
+		deployment, err := clientset.ExtensionsV1beta1().Deployments(namespaceName).Update(&deploymentRepr)
 		if err != nil {
 			return errors.Wrap(err, "failed to update kubernetes deployment for scaling")
 		}
@@ -340,8 +333,7 @@
 		if err != nil {
 			return err
 		}
-		events.WithContextOptionalFields(ctx).NewLogEntry(events.LogLevelDEBUG, e.deploymentID).Registerf("k8s Deployment %s scaled to %s instances in namespace %s", deployment.Name, expectedInstances, namespace)
->>>>>>> bb3ade11
+		events.WithContextOptionalFields(ctx).NewLogEntry(events.LogLevelDEBUG, e.deploymentID).Registerf("k8s Deployment %s scaled to %s instances in namespace %s", deployment.Name, expectedInstances, namespaceName)
 	default:
 		return errors.Errorf("Unsupported operation on k8s resource")
 	}
