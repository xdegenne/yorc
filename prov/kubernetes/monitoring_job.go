--- conflicted
+++ resolved
@@ -23,7 +23,6 @@
 	"k8s.io/client-go/kubernetes"
 
 	"github.com/ystia/yorc/config"
-	"github.com/ystia/yorc/events"
 	"github.com/ystia/yorc/prov"
 )
 
@@ -54,15 +53,9 @@
 	}
 	// Check if namespace was provided
 	var namespaceProvided bool
-<<<<<<< HEAD
-	_, ok = action.Data["providedNamespace"]
-	if ok {
-		namespaceProvided = true
-=======
 	namespaceProvidedStr, ok := action.Data["providedNamespace"]
 	if b, err := strconv.ParseBool(namespaceProvidedStr); ok && err != nil {
 		namespaceProvided = b
->>>>>>> fcbd197e
 	}
 
 	stepName, ok := action.Data["stepName"]
@@ -86,20 +79,6 @@
 		if err != nil {
 			return true, errors.Wrapf(err, "failed to delete completed job %q", jobID)
 		}
-<<<<<<< HEAD
-		// Delete namespace if it was not provided
-		if !namespaceProvided {
-			err = deleteNamespace(namespace, o.clientset)
-			if err != nil {
-				events.WithContextOptionalFields(ctx).NewLogEntry(events.LogLevelINFO, deploymentID).Registerf("Cannot delete %s k8s Namespace", namespace)
-				return false, err
-			}
-
-			events.WithContextOptionalFields(ctx).NewLogEntry(events.LogLevelINFO, deploymentID).Registerf("k8s Namespace %s deleted", namespace)
-		}
-
-=======
->>>>>>> fcbd197e
 		if job.Status.Succeeded < *job.Spec.Completions {
 			return true, errors.Errorf("job failed: succeeded pods: %d, failed pods: %d, requested completions: %d", job.Status.Succeeded, job.Status.Failed, *job.Spec.Completions)
 		}
