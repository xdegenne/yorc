// Copyright 2018 Bull S.A.S. Atos Technologies - Bull, Rue Jean Jaures, B.P.68, 78340, Les Clayes-sous-Bois, France.
//
// Licensed under the Apache License, Version 2.0 (the "License");
// you may not use this file except in compliance with the License.
// You may obtain a copy of the License at
//
//      http://www.apache.org/licenses/LICENSE-2.0
//
// Unless required by applicable law or agreed to in writing, software
// distributed under the License is distributed on an "AS IS" BASIS,
// WITHOUT WARRANTIES OR CONDITIONS OF ANY KIND, either express or implied.
// See the License for the specific language governing permissions and
// limitations under the License.

package terraform

import (
	"context"
	"encoding/json"
	"os"
	"path/filepath"
	"strings"

	"github.com/hashicorp/consul/api"
	"github.com/pkg/errors"
	"github.com/ystia/yorc/config"
	"github.com/ystia/yorc/deployments"
	"github.com/ystia/yorc/events"
	"github.com/ystia/yorc/helper/consulutil"
	"github.com/ystia/yorc/helper/executil"
	"github.com/ystia/yorc/log"
	"github.com/ystia/yorc/prov"
	"github.com/ystia/yorc/prov/terraform/commons"
	"github.com/ystia/yorc/tasks"
	"github.com/ystia/yorc/tosca"
	"io/ioutil"
	"path"
)

type defaultExecutor struct {
	generator       commons.Generator
	preDestroyCheck commons.PreDestroyInfraCallback
}

// NewExecutor returns an Executor
func NewExecutor(generator commons.Generator, preDestroyCheck commons.PreDestroyInfraCallback) prov.DelegateExecutor {
	return &defaultExecutor{generator: generator, preDestroyCheck: preDestroyCheck}
}

func (e *defaultExecutor) ExecDelegate(ctx context.Context, cfg config.Configuration, taskID, deploymentID, nodeName, delegateOperation string) error {
	consulClient, err := cfg.GetConsulClient()
	if err != nil {
		return err
	}
	kv := consulClient.KV()

	instances, err := tasks.GetInstances(kv, taskID, deploymentID, nodeName)
	if err != nil {
		return err
	}
	infrastructurePath := filepath.Join(cfg.WorkingDirectory, "deployments", deploymentID, "terraform", taskID, nodeName)
	if err = os.MkdirAll(infrastructurePath, 0775); err != nil {
		return errors.Wrapf(err, "Failed to create infrastructure working directory %q", infrastructurePath)
	}
	defer func() {
		if !cfg.Terraform.KeepGeneratedFiles {
			err := os.RemoveAll(infrastructurePath)
			if err != nil {
				err = errors.Wrapf(err, "Failed to remove Terraform infrastructure directory %q for node %q operation %q", infrastructurePath, nodeName, delegateOperation)
				log.Debugf("%+v", err)
				events.WithContextOptionalFields(ctx).NewLogEntry(events.LogLevelERROR, deploymentID).RegisterAsString(err.Error())
			}
		}
	}()
	op := strings.ToLower(delegateOperation)
	switch {
	case op == "install":
		err = e.installNode(ctx, kv, cfg, deploymentID, nodeName, infrastructurePath, instances)
	case op == "uninstall":
		err = e.uninstallNode(ctx, kv, cfg, deploymentID, nodeName, infrastructurePath, instances)
	default:
		return errors.Errorf("Unsupported operation %q", delegateOperation)
	}
	return err
}

func (e *defaultExecutor) installNode(ctx context.Context, kv *api.KV, cfg config.Configuration, deploymentID, nodeName, infrastructurePath string, instances []string) error {
	for _, instance := range instances {
		err := deployments.SetInstanceStateWithContextualLogs(events.AddLogOptionalFields(ctx, events.LogOptionalFields{events.InstanceID: instance}), kv, deploymentID, nodeName, instance, tosca.NodeStateCreating)
		if err != nil {
			return err
		}
	}

	infraGenerated, outputs, env, err := e.generator.GenerateTerraformInfraForNode(ctx, cfg, deploymentID, nodeName, infrastructurePath)
	if err != nil {
		return err
	}
	if infraGenerated {
		if err = e.applyInfrastructure(ctx, kv, cfg, deploymentID, nodeName, infrastructurePath, outputs, env); err != nil {
			return err
		}
	}
	for _, instance := range instances {
		err := deployments.SetInstanceStateWithContextualLogs(events.AddLogOptionalFields(ctx, events.LogOptionalFields{events.InstanceID: instance}), kv, deploymentID, nodeName, instance, tosca.NodeStateStarted)
		if err != nil {
			return err
		}
	}
	return nil
}

func (e *defaultExecutor) uninstallNode(ctx context.Context, kv *api.KV, cfg config.Configuration, deploymentID, nodeName, infrastructurePath string, instances []string) error {
	for _, instance := range instances {
		err := deployments.SetInstanceStateWithContextualLogs(events.AddLogOptionalFields(ctx, events.LogOptionalFields{events.InstanceID: instance}), kv, deploymentID, nodeName, instance, tosca.NodeStateDeleting)
		if err != nil {
			return err
		}
	}
	infraGenerated, outputs, env, err := e.generator.GenerateTerraformInfraForNode(ctx, cfg, deploymentID, nodeName, infrastructurePath)
	if err != nil {
		return err
	}
	if infraGenerated {
		if err = e.destroyInfrastructure(ctx, kv, cfg, deploymentID, nodeName, infrastructurePath, outputs, env); err != nil {
			return err
		}
	}
	for _, instance := range instances {
		err := deployments.SetInstanceStateWithContextualLogs(events.AddLogOptionalFields(ctx, events.LogOptionalFields{events.InstanceID: instance}), kv, deploymentID, nodeName, instance, tosca.NodeStateDeleted)
		if err != nil {
			return err
		}
	}
	return nil
}

func (e *defaultExecutor) remoteConfigInfrastructure(ctx context.Context, kv *api.KV, cfg config.Configuration, deploymentID, nodeName, infrastructurePath string, env []string) error {
	events.WithContextOptionalFields(ctx).NewLogEntry(events.LogLevelINFO, deploymentID).RegisterAsString("Remote configuring the infrastructure")
	var cmd *executil.Cmd
	// Use pre-installed Terraform providers plugins if plugins directory exists
	// https://www.terraform.io/guides/running-terraform-in-automation.html#pre-installed-plugins
	if cfg.Terraform.PluginsDir != "" {
		cmd = executil.Command(ctx, "terraform", "init", "-input=false", "-plugin-dir="+cfg.Terraform.PluginsDir)
	} else {
		cmd = executil.Command(ctx, "terraform", "init")
	}

	cmd.Dir = infrastructurePath
	cmd.Env = mergeEnvironments(env)
	errbuf := events.NewBufferedLogEntryWriter()
	out := events.NewBufferedLogEntryWriter()
	cmd.Stdout = out
	cmd.Stderr = errbuf

	quit := make(chan bool)
	defer close(quit)

	// Register log entries via stderr/stdout buffers
	events.WithContextOptionalFields(ctx).NewLogEntry(events.LogLevelERROR, deploymentID).RunBufferedRegistration(errbuf, quit)
	events.WithContextOptionalFields(ctx).NewLogEntry(events.LogLevelINFO, deploymentID).RunBufferedRegistration(out, quit)

	if err := cmd.Start(); err != nil {
		return errors.Wrap(err, "Failed to setup Consul remote backend for terraform")
	}

	return errors.Wrap(cmd.Wait(), "Failed to setup Consul remote backend for terraform")
}

func (e *defaultExecutor) retrieveOutputs(ctx context.Context, kv *api.KV, infraPath string, outputs map[string]string) error {
	if len(outputs) == 0 {
		return nil
	}

	// Filter and handle file output
	filteredOutputs, err := e.handleFileOutputs(ctx, kv, infraPath, outputs)
	if err != nil {
		return err
	}

	if len(filteredOutputs) == 0 {
		return nil
	}

	type tfJSONOutput struct {
		Sensitive bool   `json:"sensitive,omitempty"`
		Type      string `json:"type,omitempty"`
		Value     string `json:"value,omitempty"`
	}
	type tfOutputsList map[string]tfJSONOutput

	cmd := executil.Command(ctx, "terraform", "output", "-json")
	cmd.Dir = infraPath
	result, err := cmd.Output()
	if err != nil {
		return errors.Wrap(err, "Failed to retrieve the infrastructure outputs via terraform")
	}
	var outputsList tfOutputsList
	err = json.Unmarshal(result, &outputsList)
	if err != nil {
		return errors.Wrap(err, "Failed to retrieve the infrastructure outputs via terraform")
	}
<<<<<<< HEAD
	_, errGrp, store := consulutil.WithContext(ctx)
	for outPath, outName := range outputs {
=======
	for outPath, outName := range filteredOutputs {
>>>>>>> 9df93108
		output, ok := outputsList[outName]
		if !ok {
			return errors.Errorf("failed to retrieve output %q in terraform result", outName)
		}
		store.StoreConsulKeyAsString(outPath, output.Value)
	}

	return errGrp.Wait()
}

// File outputs are outputs that terraform can't resolve and which need to be retrieved in local files
func (e *defaultExecutor) handleFileOutputs(ctx context.Context, kv *api.KV, infraPath string, outputs map[string]string) (map[string]string, error) {
	filteredOutputs := make(map[string]string, 0)
	for k, v := range outputs {
		if strings.HasPrefix(v, commons.FileOutputPrefix) {
			file := strings.TrimPrefix(v, commons.FileOutputPrefix)
			log.Debugf("Handle file output:%q", file)
			content, err := ioutil.ReadFile(path.Join(infraPath, file))
			if err != nil {
				return nil, errors.Wrapf(err, "Failed to retrieve file output from file:%q", file)
			}
			contentStr := strings.Trim(string(content), "\r\n")
			// Store keyValue in Consul
			_, err = kv.Put(&api.KVPair{Key: k, Value: []byte(contentStr)}, nil)
			if err != nil {
				return nil, errors.Wrap(err, consulutil.ConsulGenericErrMsg)
			}
		} else {
			filteredOutputs[k] = v
		}
	}
	return filteredOutputs, nil
}

func (e *defaultExecutor) applyInfrastructure(ctx context.Context, kv *api.KV, cfg config.Configuration, deploymentID, nodeName, infrastructurePath string, outputs map[string]string, env []string) error {

	// Remote Configuration for Terraform State to store it in the Consul KV store
	if err := e.remoteConfigInfrastructure(ctx, kv, cfg, deploymentID, nodeName, infrastructurePath, env); err != nil {
		return err
	}

	events.WithContextOptionalFields(ctx).NewLogEntry(events.LogLevelINFO, deploymentID).RegisterAsString("Applying the infrastructure")
	cmd := executil.Command(ctx, "terraform", "apply", "-input=false", "-auto-approve")
	cmd.Dir = infrastructurePath
	cmd.Env = mergeEnvironments(env)
	errbuf := events.NewBufferedLogEntryWriter()
	out := events.NewBufferedLogEntryWriter()
	cmd.Stdout = out
	cmd.Stderr = errbuf

	quit := make(chan bool)
	defer close(quit)

	// Register log entries via stderr/stdout buffers
	events.WithContextOptionalFields(ctx).NewLogEntry(events.LogLevelERROR, deploymentID).RunBufferedRegistration(errbuf, quit)
	events.WithContextOptionalFields(ctx).NewLogEntry(events.LogLevelINFO, deploymentID).RunBufferedRegistration(out, quit)

	if err := cmd.Run(); err != nil {
		return errors.Wrap(err, "Failed to apply the infrastructure changes via terraform")
	}

	return e.retrieveOutputs(ctx, kv, infrastructurePath, outputs)

}

func (e *defaultExecutor) destroyInfrastructure(ctx context.Context, kv *api.KV, cfg config.Configuration, deploymentID, nodeName, infrastructurePath string, outputs map[string]string, env []string) error {
	if e.preDestroyCheck != nil {

		check, err := e.preDestroyCheck(ctx, kv, cfg, deploymentID, nodeName, infrastructurePath)
		if err != nil || !check {
			return err
		}
	}

	return e.applyInfrastructure(ctx, kv, cfg, deploymentID, nodeName, infrastructurePath, outputs, env)
}

// mergeEnvironments merges given env with current process env
// in commands if duplicates only the last one is taken into account
func mergeEnvironments(env []string) []string {
	return append(os.Environ(), env...)
}<|MERGE_RESOLUTION|>--- conflicted
+++ resolved
@@ -21,6 +21,9 @@
 	"path/filepath"
 	"strings"
 
+	"io/ioutil"
+	"path"
+
 	"github.com/hashicorp/consul/api"
 	"github.com/pkg/errors"
 	"github.com/ystia/yorc/config"
@@ -33,8 +36,6 @@
 	"github.com/ystia/yorc/prov/terraform/commons"
 	"github.com/ystia/yorc/tasks"
 	"github.com/ystia/yorc/tosca"
-	"io/ioutil"
-	"path"
 )
 
 type defaultExecutor struct {
@@ -200,12 +201,8 @@
 	if err != nil {
 		return errors.Wrap(err, "Failed to retrieve the infrastructure outputs via terraform")
 	}
-<<<<<<< HEAD
 	_, errGrp, store := consulutil.WithContext(ctx)
 	for outPath, outName := range outputs {
-=======
-	for outPath, outName := range filteredOutputs {
->>>>>>> 9df93108
 		output, ok := outputsList[outName]
 		if !ok {
 			return errors.Errorf("failed to retrieve output %q in terraform result", outName)
