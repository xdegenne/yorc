--- conflicted
+++ resolved
@@ -49,12 +49,7 @@
 	if err != nil {
 		return "", err
 	}
-<<<<<<< HEAD
-	WithContextOptionalFields(ctx).NewLogEntry(INFO, deploymentID).Registerf("Status for node %q, instance %q changed to %q", nodeName, instance, status)
-=======
-	//TODO add log Optional fields
-	SimpleLogEntry(LogLevelINFO, deploymentID).RegisterAsString(fmt.Sprintf("Status for node %q, instance %q changed to %q", nodeName, instance, status))
->>>>>>> 999cf2af
+	WithContextOptionalFields(ctx).NewLogEntry(LogLevelINFO, deploymentID).Registerf("Status for node %q, instance %q changed to %q", nodeName, instance, status)
 	return id, nil
 }
 
@@ -75,12 +70,7 @@
 	if err != nil {
 		return "", err
 	}
-<<<<<<< HEAD
-	WithContextOptionalFields(ctx).NewLogEntry(INFO, deploymentID).Registerf("Status for deployment %q changed to %q", deploymentID, status)
-=======
-	//TODO add log Optional fields
-	SimpleLogEntry(LogLevelINFO, deploymentID).RegisterAsString(fmt.Sprintf("Status for deployment %q changed to %q", deploymentID, status))
->>>>>>> 999cf2af
+	WithContextOptionalFields(ctx).NewLogEntry(LogLevelINFO, deploymentID).Registerf("Status for deployment %q changed to %q", deploymentID, status)
 	return id, nil
 }
 
@@ -104,12 +94,7 @@
 	if err != nil {
 		return "", err
 	}
-<<<<<<< HEAD
-	WithContextOptionalFields(ctx).NewLogEntry(INFO, deploymentID).Registerf("Status for custom-command %q changed to %q", taskID, status)
-=======
-	//TODO add log Optional fields
-	SimpleLogEntry(LogLevelINFO, deploymentID).RegisterAsString(fmt.Sprintf("Status for custom-command %q changed to %q", taskID, status))
->>>>>>> 999cf2af
+	WithContextOptionalFields(ctx).NewLogEntry(LogLevelINFO, deploymentID).Registerf("Status for custom-command %q changed to %q", taskID, status)
 	return id, nil
 }
 
@@ -133,12 +118,7 @@
 	if err != nil {
 		return "", err
 	}
-<<<<<<< HEAD
-	WithContextOptionalFields(ctx).NewLogEntry(INFO, deploymentID).Registerf("Status for scaling task %q changed to %q", taskID, status)
-=======
-	//TODO add log Optional fields
-	SimpleLogEntry(LogLevelINFO, deploymentID).RegisterAsString(fmt.Sprintf("Status for scaling task %q changed to %q", taskID, status))
->>>>>>> 999cf2af
+	WithContextOptionalFields(ctx).NewLogEntry(LogLevelINFO, deploymentID).Registerf("Status for scaling task %q changed to %q", taskID, status)
 	return id, nil
 }
 
@@ -162,12 +142,7 @@
 	if err != nil {
 		return "", err
 	}
-<<<<<<< HEAD
-	WithContextOptionalFields(ctx).NewLogEntry(INFO, deploymentID).Registerf("Status for workflow task %q changed to %q", taskID, status)
-=======
-	//TODO add log Optional fields
-	SimpleLogEntry(LogLevelINFO, deploymentID).RegisterAsString(fmt.Sprintf("Status for workflow task %q changed to %q", taskID, status))
->>>>>>> 999cf2af
+	WithContextOptionalFields(ctx).NewLogEntry(LogLevelINFO, deploymentID).Registerf("Status for workflow task %q changed to %q", taskID, status)
 	return id, nil
 }
 
