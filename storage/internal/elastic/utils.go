// Copyright 2019 Bull S.A.S. Atos Technologies - Bull, Rue Jean Jaures, B.P.68, 78340, Les Clayes-sous-Bois, France.
//
// Licensed under the Apache License, Version 2.0 (the "License");
// you may not use this file except in compliance with the License.
// You may obtain a copy of the License at
//
//      http://www.apache.org/licenses/LICENSE-2.0
//
// Unless required by applicable law or agreed to in writing, software
// distributed under the License is distributed on an "AS IS" BASIS,
// WITHOUT WARRANTIES OR CONDITIONS OF ANY KIND, either express or implied.
// See the License for the specific language governing permissions and
// limitations under the License.

package elastic

import (
	"encoding/json"
	"github.com/pkg/errors"
	"github.com/ystia/yorc/v4/log"
	"github.com/ystia/yorc/v4/storage/store"
	"github.com/ystia/yorc/v4/storage/utils"
	"regexp"
	"strconv"
	"strings"
	"time"
)

// Precompiled regex to extract storeType and timestamp from a key of the form: "_yorc/logs/MyApp/2020-06-07T21:03:17.812178429Z".
var storeTypeAndTimestampRegex = regexp.MustCompile(`(?m)\_yorc\/(\w+)\/.+\/(.*)`)

// Parse a key of form  "_yorc/logs/MyApp/2020-06-07T21:03:17.812178429Z" to get the store type (logs|events) and the timestamp.
func extractStoreTypeAndTimestamp(k string) (storeType string, timestamp string) {
	res := storeTypeAndTimestampRegex.FindAllStringSubmatch(k, -1)
	for i := range res {
		storeType = res[i][1]
		timestamp = res[i][2]
	}
	return storeType, timestamp
}

// Precompiled regex to extract storeType and deploymentId from a key of the form: "_yorc/events/" or "_yorc/logs/MyApp" or "_yorc/logs/MyApp/".
var storeTypeAndDeploymentIDRegex = regexp.MustCompile(`(?m)\_yorc\/(\w+)\/?(.+)?\/?`)

// Parse a key of form "_yorc/events/" or "_yorc/logs/MyApp" or "_yorc/logs/MyApp/" to get the store type (logs|events) and eventually the deploymentId.
func extractStoreTypeAndDeploymentID(k string) (storeType string, deploymentID string) {
	res := storeTypeAndDeploymentIDRegex.FindAllStringSubmatch(k, -1)
	for i := range res {
		storeType = res[i][1]
		if len(res[i]) == 3 {
			deploymentID = res[i][2]
			if strings.HasSuffix(deploymentID, "/") {
				deploymentID = deploymentID[:len(deploymentID)-1]
			}
		}
	}
	return storeType, deploymentID
}

// We need to append JSON directly into []byte to avoid useless and costly marshaling / unmarshaling.
func appendJSONInBytes(a []byte, v []byte) []byte {
	last := len(a) - 1
	lastByte := a[last]
	// just append v at the end
	a = append(a, v...)
	// then slice
	for i, s := range v {
		a[last+i] = s
	}
	a[last+len(v)] = lastByte
	return a
}

func parseInt64StringToUint64(value string) (uint64, error) {
	valueInt, err := strconv.ParseInt(value, 10, 64)
	if err != nil {
		return 0, errors.Wrapf(err, "Not able to parse string: %s to int64, error was: %+v", value, err)
	}
	result := uint64(valueInt)
	return result, nil
}

// The document is enriched by adding 'clusterId' and 'iid' properties.
// This addition is done by directly manipulating the []byte in order to avoid costly successive marshal / unmarshal operations.
func buildElasticDocument(clusterID string, k string, rawMessage interface{}) (string, []byte, error) {
	// Extract indice name and timestamp by parsing the key
	storeType, timestamp := extractStoreTypeAndTimestamp(k)
	log.Debugf("storeType is: %s, timestamp: %s", storeType, timestamp)

	// Convert timestamp to an int64
	eventDate, err := time.Parse(time.RFC3339Nano, timestamp)
	if err != nil {
		return storeType, nil, errors.Wrapf(err, "failed to parse timestamp %+v as time, error was: %+v", timestamp, err)
	}
	// Convert to UnixNano int64
	iid := eventDate.UnixNano()
<<<<<<< HEAD
	iid_str := strconv.FormatInt(iid, 10)

	// This is the piece of 'JSON' we want to append
	a := `,"iid":` + iid_str + `,"iid_str":"` + iid_str + `","clusterId":"` + clusterID + `"`
=======
	iidStr := strconv.FormatInt(iid, 10)

	// This is the piece of 'JSON' we want to append
	a := `,"iid":` + iidStr + `,"iid_str":"` + iidStr + `","clusterId":"` + clusterID + `"`
>>>>>>> 8d0769c2
	// v is a json.RawMessage
	raw := rawMessage.(json.RawMessage)
	raw = appendJSONInBytes(raw, []byte(a))

	return storeType, raw, nil
}

// An error is returned if :
// - it's not valid (key or value nil)
// - the size of the resulting bulk operation exceed the maximum authorized for a bulk request
// The value is not added if it's size + the current body size exceed the maximum authorized for a bulk request.
// Return a bool indicating if the value has been added to the bulk request body.
func eventuallyAppendValueToBulkRequest(c elasticStoreConf, clusterID string, body *[]byte, kv store.KeyValueIn, maxBulkSizeInBytes int) (bool, error) {
	if err := utils.CheckKeyAndValue(kv.Key, kv.Value); err != nil {
		return false, err
	}

	storeType, document, err := buildElasticDocument(clusterID, kv.Key, kv.Value)
	if err != nil {
		return false, err
	}
	log.Debugf("About to add a document of size %d bytes to bulk request", len(document))

	// The bulk action
	index := `{"index":{"_index":"` + getIndexName(c, storeType) + `","_type":"logs_or_event"}}`
	bulkOperation := make([]byte, 0)
	bulkOperation = append(bulkOperation, index...)
	bulkOperation = append(bulkOperation, "\n"...)
	bulkOperation = append(bulkOperation, document...)
	bulkOperation = append(bulkOperation, "\n"...)
	log.Debugf("About to add a bulk operation of size %d bytes to bulk request, current size of bulk request body is %d bytes", len(bulkOperation), len(*body))

	// 1 = len("\n") the last newline that will be appended to terminate the bulk request
	estimatedBodySize := len(*body) + len(bulkOperation) + 1
	if len(bulkOperation)+1 > maxBulkSizeInBytes {
		return false, errors.Errorf(
			"A bulk operation size (order + document %s) is greater than the maximum bulk size authorized (%dkB) : %d > %d, this document can't be sent to ES, please adapt your configuration !",
			kv.Key, c.maxBulkSize, len(bulkOperation)+1, maxBulkSizeInBytes,
		)
	}
	if estimatedBodySize > maxBulkSizeInBytes {
		log.Printf(
			"The limit of bulk size (%d kB) will be reached (%d > %d), the current document will be sent in the next bulk request",
			c.maxBulkSize, estimatedBodySize, maxBulkSizeInBytes,
		)
		return false, nil
	}
	log.Debugf("Append document built from key %s to bulk request body, storeType was %s", kv.Key, storeType)
	// Append the bulk operation
	*body = append(*body, bulkOperation...)
	return true, nil
}

// The index name are prefixed to avoid index name collisions.
func getIndexName(c elasticStoreConf, storeType string) string {
	return c.indicePrefix + storeType
}<|MERGE_RESOLUTION|>--- conflicted
+++ resolved
@@ -94,17 +94,10 @@
 	}
 	// Convert to UnixNano int64
 	iid := eventDate.UnixNano()
-<<<<<<< HEAD
-	iid_str := strconv.FormatInt(iid, 10)
-
-	// This is the piece of 'JSON' we want to append
-	a := `,"iid":` + iid_str + `,"iid_str":"` + iid_str + `","clusterId":"` + clusterID + `"`
-=======
 	iidStr := strconv.FormatInt(iid, 10)
 
 	// This is the piece of 'JSON' we want to append
 	a := `,"iid":` + iidStr + `,"iid_str":"` + iidStr + `","clusterId":"` + clusterID + `"`
->>>>>>> 8d0769c2
 	// v is a json.RawMessage
 	raw := rawMessage.(json.RawMessage)
 	raw = appendJSONInBytes(raw, []byte(a))
