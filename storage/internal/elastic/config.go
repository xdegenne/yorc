--- conflicted
+++ resolved
@@ -42,13 +42,10 @@
 	maxBulkSize int `json:"max_bulk_size" default:"4000"`
 	// This is the maximum size (in term of number of documents) of bulk request sent while migrating data
 	maxBulkCount int `json:"max_bulk_count" default:"1000"`
-<<<<<<< HEAD
 	// This optional ID will be used to distinguish logs & events in the indexes. If not set, we'll use the Consul.Datacenter
 	clusterID string `json:"cluster_id"`
-=======
 	// Set to true if you want to print ES requests (for debug only)
 	traceRequests bool `json:"trace_requests" default:"false"`
->>>>>>> bfef0c93
 }
 
 // Get the tag for this field (for internal usage only: fatal if not found !).
