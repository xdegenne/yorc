// Copyright 2019 Bull S.A.S. Atos Technologies - Bull, Rue Jean Jaures, B.P.68, 78340, Les Clayes-sous-Bois, France.
//
// Licensed under the Apache License, Version 2.0 (the "License");
// you may not use this file except in compliance with the License.
// You may obtain a copy of the License at
//
//      http://www.apache.org/licenses/LICENSE-2.0
//
// Unless required by applicable law or agreed to in writing, software
// distributed under the License is distributed on an "AS IS" BASIS,
// WITHOUT WARRANTIES OR CONDITIONS OF ANY KIND, either express or implied.
// See the License for the specific language governing permissions and
// limitations under the License.

package storage

import (
	"context"
	"encoding/json"
	"fmt"
	"math/rand"
	"path"
	"strings"
	"time"

	"github.com/matryer/resync"
	"github.com/pkg/errors"

	"github.com/ystia/yorc/v4/config"
	"github.com/ystia/yorc/v4/helper/collections"
	"github.com/ystia/yorc/v4/helper/consulutil"
	"github.com/ystia/yorc/v4/log"
	"github.com/ystia/yorc/v4/storage/internal/consul"
	"github.com/ystia/yorc/v4/storage/internal/elastic"
	"github.com/ystia/yorc/v4/storage/internal/file"
	"github.com/ystia/yorc/v4/storage/store"
	"github.com/ystia/yorc/v4/storage/types"
)

const consulStoreImpl = "consul"

<<<<<<< HEAD
const elasticStoreImpl = "elastic"
=======
const fileStoreImpl = "file"

const fileStoreWithEncryptionImpl = "cipherFile"
>>>>>>> 55db4a0c

const fileStoreWithCacheImpl = "fileCache"

const fileStoreWithCacheAndEncryptionImpl = "cipherFileCache"

const defaultRelativeRootDir = "store"

const defaultBlockingQueryTimeout = "5m0s"

// Default num counters for file cache (100 000)
// NumCounters is the number of 4-bit access counters to keep for admission and eviction
// We've seen good performance in setting this to 10x the number of items you expect to keep in the cache when full.
const defaultCacheNumCounters = "1e5"

// MaxCost can be used to denote the max size in bytes
const defaultCacheMaxCost = "1e7"

const defaultCacheBufferItems = "64"

var once resync.Once

// stores implementations provided with GetStore(types.StoreType)
var stores map[types.StoreType]store.Store

// default config stores loaded at init
var defaultConfigStores map[string]config.Store

func completePropertiesWithDefault(cfg config.Configuration, props config.DynamicMap) config.DynamicMap {
	complete := config.DynamicMap{}

	for k, v := range props {
		complete[k] = v
	}
	// Complete properties with string values as it's stored in Consul KV
	if !complete.IsSet("root_dir") {
		complete["root_dir"] = path.Join(cfg.WorkingDirectory, defaultRelativeRootDir)
	}
	if !complete.IsSet("blocking_query_default_timeout") {
		complete["blocking_query_default_timeout"] = defaultBlockingQueryTimeout
	}
	if !complete.IsSet("cache_num_counters") {
		complete["cache_num_counters"] = defaultCacheNumCounters
	}
	if !complete.IsSet("cache_max_cost") {
		complete["cache_max_cost"] = defaultCacheMaxCost
	}
	if !complete.IsSet("cache_buffer_items") {
		complete["cache_buffer_items"] = defaultCacheBufferItems
	}
	return complete
}

func initDefaultConfigStores(cfg config.Configuration) {
	defaultConfigStores = make(map[string]config.Store, 0)
	props := completePropertiesWithDefault(cfg, cfg.Storage.DefaultProperties)
	// File with cache store for deployments
	fileStoreWithCache := config.Store{
		Name:           "defaultFileStoreWithCache",
		Implementation: fileStoreWithCacheImpl,
		Types:          []string{types.StoreTypeDeployment.String()},
		Properties:     props,
	}
	defaultConfigStores[fileStoreWithCache.Name] = fileStoreWithCache

	// Consul store for both logs and events
	consulStore := config.Store{
		Name:           "defaultConsulStore",
		Implementation: consulStoreImpl,
		Types:          []string{types.StoreTypeLog.String(), types.StoreTypeEvent.String()},
	}
	defaultConfigStores[consulStore.Name] = consulStore

	// Consul store for logs only
	consulStoreLog := config.Store{
		Name:           "defaultConsulStore" + types.StoreTypeLog.String(),
		Implementation: consulStoreImpl,
		Types:          []string{types.StoreTypeLog.String()},
	}
	defaultConfigStores[consulStoreLog.Name] = consulStore

	// Consul store for events only
	consulStoreEvent := config.Store{
		Name:           "defaultConsulStore" + types.StoreTypeEvent.String(),
		Implementation: consulStoreImpl,
		Types:          []string{types.StoreTypeEvent.String()},
	}
	defaultConfigStores[consulStoreEvent.Name] = consulStoreEvent
}

// LoadStores reads/saves stores configuration and load store implementations in mem.
// The store config needs to provide store for all defined types. ie. deployments, logs and events.
// The stores config is saved once and can be reset if storage.reset is true.
func LoadStores(cfg config.Configuration) error {
	//time.Sleep(10 * time.Second)
	var err error
	// load stores once
	once.Do(func() {
		var cfgStores []config.Store
		var init bool
		// load stores config from Consul if already present or save them from configuration
		init, cfgStores, err = getConfigStores(cfg)
		if err != nil {
			return
		}

		// load stores implementations
		stores = make(map[types.StoreType]store.Store, 0)
		for _, configStore := range cfgStores {
			var storeImpl store.Store
			storeImpl, err = createStoreImpl(cfg, configStore)
			if err != nil {
				return
			}
			for _, storeTypeName := range configStore.Types {
				st, _ := types.ParseStoreType(storeTypeName)
				if _, ok := stores[st]; !ok {
					log.Printf("Using store with name:%q, implementation:%q for type: %q", configStore.Name, configStore.Implementation, storeTypeName)
					stores[st] = storeImpl

					// Handle Consul data migration for log/event stores
					if configStore.MigrateDataFromConsul && init && configStore.Implementation != consulStoreImpl {
						err = migrateData(configStore.Name, st, stores[st])
						if err != nil {
							return
						}
					}
				}
			}
		}
	})

	if err != nil {
		clearConfigStore()
	}
	return err
}

func getConfigStores(cfg config.Configuration) (bool, []config.Store, error) {
	consulClient, err := cfg.GetConsulClient()
	if err != nil {
		return false, nil, err
	}
	lock, err := consulutil.AcquireLock(consulClient, ".lock_stores", 0)
	if err != nil {
		return false, nil, err
	}
	defer lock.Unlock()

	kvps, _, err := consulClient.KV().List(consulutil.StoresPrefix, nil)
	if err != nil {
		return false, nil, errors.Wrap(err, consulutil.ConsulGenericErrMsg)
	}

	// Get config Store from Consul if reset is false and exists any store
	if !cfg.Storage.Reset && len(kvps) > 0 {
		log.Debugf("Found %d stores already saved", len(kvps))
		configStores := make([]config.Store, len(kvps))
		for _, kvp := range kvps {
			name := path.Base(kvp.Key)
			configStore := new(config.Store)
			err = json.Unmarshal(kvp.Value, configStore)
			if err != nil {
				return false, nil, errors.Wrapf(err, "failed to unmarshal store with name:%q", name)
			}
			configStores = append(configStores, *configStore)
		}
		return false, configStores, nil
	}
	configStores, err := initConfigStores(cfg)
	return true, configStores, err
}

// Initialize config stores in Consul
func initConfigStores(cfg config.Configuration) ([]config.Store, error) {
	cfgStores, err := checkAndBuildConfigStores(cfg)
	if err != nil {
		return nil, err
	}

	if err := clearConfigStore(); err != nil {
		return nil, err
	}
	// Save stores config in Consul
	for _, configStore := range cfgStores {
		err := consulutil.StoreConsulKeyWithJSONValue(path.Join(consulutil.StoresPrefix, configStore.Name), configStore)
		if err != nil {
			return nil, errors.Wrapf(err, "failed to save store %s in consul", configStore.Name)
		}
		log.Debugf("Save store config with name:%q", configStore.Name)
	}
	return cfgStores, nil
}

// Clear config stores in Consul
func clearConfigStore() error {
	return consulutil.Delete(consulutil.StoresPrefix, true)
}

func getDefaultConfigStores(cfg config.Configuration) []config.Store {
	if defaultConfigStores == nil {
		initDefaultConfigStores(cfg)
	}

	return []config.Store{
		defaultConfigStores["defaultFileStoreWithCache"],
		defaultConfigStores["defaultConsulStore"],
	}
}

// Build default config stores for missing one of specified type
func getDefaultConfigStore(cfg config.Configuration, storeTypeName string) config.Store {
	if defaultConfigStores == nil {
		initDefaultConfigStores(cfg)
	}

	var defaultStore config.Store
	switch storeTypeName {
	case types.StoreTypeDeployment.String():
		defaultStore = defaultConfigStores["defaultFileStoreWithCache"]
	case types.StoreTypeEvent.String():
		defaultStore = defaultConfigStores["defaultConsulStore"+types.StoreTypeEvent.String()]
	case types.StoreTypeLog.String():
		defaultStore = defaultConfigStores["defaultFileStoreWithCache"+types.StoreTypeLog.String()]
	}
	return defaultStore
}

func storeExists(stores []config.Store, name string) bool {
	for _, storeItem := range stores {
		if storeItem.Name == name {
			return true
		}
	}
	return false
}

// Check if all stores types are provided by stores config
// If no config is provided, global default config store is added
// If any store type is missing, a related default config store is added
func checkAndBuildConfigStores(cfg config.Configuration) ([]config.Store, error) {
	if cfg.Storage.Stores == nil {
		return getDefaultConfigStores(cfg), nil
	}

	cfgStores := make([]config.Store, 0)
	checkStoreTypes := make([]string, 0)
	checkStoreNames := make([]string, 0)
	for _, cfgStore := range cfg.Storage.Stores {
		if cfgStore.Implementation == "" {
			return nil, errors.Errorf("Missing mandatory property \"implementation\" for store with name:%q", cfgStore.Name)
		}
		if cfgStore.Types == nil || len(cfgStore.Types) == 0 {
			return nil, errors.Errorf("Missing mandatory property \"types\" for store with name:%q", cfgStore.Name)
		}

		if cfgStore.Name == "" {
			rand.Seed(time.Now().UnixNano())
			extra := rand.Intn(100)
			cfgStore.Name = fmt.Sprintf("%s%s-%d", cfgStore.Implementation, strings.Join(cfgStore.Types, ""), extra)
		}

		// Check store name is unique
		if collections.ContainsString(checkStoreNames, cfgStore.Name) {
			return nil, errors.Errorf("At least, 2 different stores have the same name:%q", cfgStore.Name)
		}

		// Complete store properties with default for fileCache implementation
		if cfgStore.Implementation == fileStoreWithCacheAndEncryptionImpl || cfgStore.Implementation == fileStoreWithCacheImpl || cfgStore.Implementation == fileStoreImpl {
			props := completePropertiesWithDefault(cfg, cfgStore.Properties)
			cfgStore.Properties = props
		}

		checkStoreNames = append(checkStoreNames, cfgStore.Name)

		// Prepare store types check
		// First store type occurrence is taken in account
		for _, storeTypeName := range cfgStore.Types {
			// let's do this case insensitive
			name := strings.ToLower(storeTypeName)
			if !collections.ContainsString(checkStoreTypes, name) {
				checkStoreTypes = append(checkStoreTypes, name)
				// Add the store for this store type if not already added
				if !storeExists(cfgStores, cfgStore.Name) {
					log.Printf("Provided config store will be used for store type:%q.", storeTypeName)
					cfgStores = append(cfgStores, cfgStore)
				}
			}
		}
	}

	// Check each store type has its implementation.
	// Add default if none is provided by config
	for _, storeTypeName := range types.StoreTypeNames() {
		name := strings.ToLower(storeTypeName)
		if !collections.ContainsString(checkStoreTypes, name) {
			log.Printf("Default config store will be used for store type:%q.", storeTypeName)
			cfgStores = append(cfgStores, getDefaultConfigStore(cfg, storeTypeName))
		}
	}
	return cfgStores, nil
}

// Create store implementations
func createStoreImpl(cfg config.Configuration, configStore config.Store) (store.Store, error) {
	var storeImpl store.Store
	var err error
	impl := strings.ToLower(configStore.Implementation)
	switch impl {
	case strings.ToLower(fileStoreWithCacheImpl), strings.ToLower(fileStoreWithCacheAndEncryptionImpl):
		storeImpl, err = file.NewStore(cfg, configStore.Name, configStore.Properties, true, impl == strings.ToLower(fileStoreWithCacheAndEncryptionImpl))
		if err != nil {
			return nil, err
		}
	case strings.ToLower(fileStoreImpl), strings.ToLower(fileStoreWithEncryptionImpl):
		storeImpl, err = file.NewStore(cfg, configStore.Name, configStore.Properties, false, impl == strings.ToLower(fileStoreWithEncryptionImpl))
		if err != nil {
			return nil, err
		}
	case strings.ToLower(consulStoreImpl):
<<<<<<< HEAD
		stores[storeType] = consul.NewStore()
	case strings.ToLower(elasticStoreImpl):
		stores[storeType] = elastic.NewStore(cfg, configStore)
=======
		storeImpl = consul.NewStore()
>>>>>>> 55db4a0c
	default:
		log.Printf("[WARNING] unknown store implementation:%q. This will be ignored.", impl)
	}
	return storeImpl, nil
}

// this allows to migrate log or events from Consul to new store implementations (other than Consul)
func migrateData(storeName string, storeType types.StoreType, storeImpl store.Store) error {

	var rootPath string
	switch storeType {
	case types.StoreTypeLog:
		rootPath = consulutil.LogsPrefix
	case types.StoreTypeEvent:
		rootPath = consulutil.EventsPrefix
	default:
		log.Printf("[WARNING] No migration handled for type:%q (demanded in config for store name:%q)", storeType, storeName)
		return nil
	}
	kvps, _, err := consulutil.GetKV().List(rootPath, nil)
	if err != nil {
		return errors.Wrapf(err, "failed to migrate data from Consul for root path:%q in store with name:%q", rootPath, storeName)
	}
	if kvps == nil || len(kvps) == 0 {
		return nil
	}
	keyValues := make([]store.KeyValueIn, 0)
	var value json.RawMessage
	for _, kvp := range kvps {
		value = kvp.Value
		keyValues = append(keyValues, store.KeyValueIn{
			Key:   kvp.Key,
			Value: value,
		})

	}
	err = storeImpl.SetCollection(context.Background(), keyValues)
	if err != nil {
		return errors.Wrapf(err, "failed to migrate data from Consul for root path:%q in store with name:%q", rootPath, storeName)
	}

	return consulutil.Delete(rootPath, true)
}

// GetStore returns the store related to a defined store type
func GetStore(tType types.StoreType) store.Store {
	store, ok := stores[tType]
	if !ok {
		log.Panic("Store %q is missing. This is not expected.", tType.String())
	}
	return store
}<|MERGE_RESOLUTION|>--- conflicted
+++ resolved
@@ -39,13 +39,11 @@
 
 const consulStoreImpl = "consul"
 
-<<<<<<< HEAD
 const elasticStoreImpl = "elastic"
-=======
+
 const fileStoreImpl = "file"
 
 const fileStoreWithEncryptionImpl = "cipherFile"
->>>>>>> 55db4a0c
 
 const fileStoreWithCacheImpl = "fileCache"
 
@@ -365,13 +363,12 @@
 			return nil, err
 		}
 	case strings.ToLower(consulStoreImpl):
-<<<<<<< HEAD
-		stores[storeType] = consul.NewStore()
+		storeImpl = consul.NewStore()
 	case strings.ToLower(elasticStoreImpl):
-		stores[storeType] = elastic.NewStore(cfg, configStore)
-=======
-		storeImpl = consul.NewStore()
->>>>>>> 55db4a0c
+		storeImpl, err = elastic.NewStore(cfg, configStore)
+		if err != nil {
+			return nil, err
+		}
 	default:
 		log.Printf("[WARNING] unknown store implementation:%q. This will be ignored.", impl)
 	}
